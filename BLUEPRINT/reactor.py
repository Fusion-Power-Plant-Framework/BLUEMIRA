# bluemira is an integrated inter-disciplinary design tool for future fusion
# reactors. It incorporates several modules, some of which rely on other
# codes, to carry out a range of typical conceptual fusion reactor design
# activities.
#
# Copyright (C) 2021 M. Coleman, J. Cook, F. Franza, I.A. Maione, S. McIntosh, J. Morris,
#                    D. Short
#
# bluemira is free software; you can redistribute it and/or
# modify it under the terms of the GNU Lesser General Public
# License as published by the Free Software Foundation; either
# version 2.1 of the License, or (at your option) any later version.
#
# bluemira is distributed in the hope that it will be useful,
# but WITHOUT ANY WARRANTY; without even the implied warranty of
# MERCHANTABILITY or FITNESS FOR A PARTICULAR PURPOSE. See the GNU
# Lesser General Public License for more details.
#
# You should have received a copy of the GNU Lesser General Public
# License along with bluemira; if not, see <https://www.gnu.org/licenses/>.

"""
The Reactor God-object
"""
import datetime
import json
import os
import sys
from copy import deepcopy
from pathlib import Path, PosixPath
from time import time
from types import ModuleType
from typing import Type, Union

import numpy as np

# Configuration / Input imports
from bluemira.base.config import SingleNull

# Framework imports
from bluemira.base.file import BM_ROOT, FileManager, get_files_by_ext
from bluemira.base.look_and_feel import bluemira_print, bluemira_warn, print_banner
from bluemira.base.parameter import ParameterFrame

<<<<<<< HEAD
# BLUEPRINT system imports
from BLUEPRINT.systems import (
    ReactorSystem,
    STBreedingBlanket,
    BreedingBlanket,
    Divertor,
    Plasma,
    HCDSystem,
    Cryostat,
    VacuumVessel,
    RadiationShield,
    ReactorCrossSection,
    BalanceOfPlant,
    ToroidalFieldCoils,
    PoloidalFieldCoils,
    ThermalShield,
)
from BLUEPRINT.systems.maintenance import RMMetrics
from BLUEPRINT.systems.optimisation_callbacks import (
    TF_optimiser,
    EQ_optimiser,
    ATEC_optimiser,
    FW_optimiser,
)
from BLUEPRINT.systems.plotting import ReactorPlotter
from BLUEPRINT.systems.physicstoolbox import (
    n_DT_reactions,
    n_DD_reactions,
    lambda_q,
    estimate_kappa95,
)
=======
# PROCESS imports
from bluemira.codes import run_systems_code
>>>>>>> c314f63d

# Equilibria imports
from bluemira.equilibria import AbInitioEquilibriumProblem
from bluemira.equilibria.constants import (
    NB3SN_B_MAX,
    NB3SN_J_MAX,
    NBTI_B_MAX,
    NBTI_J_MAX,
)
from bluemira.equilibria.physics import normalise_beta
from bluemira.fuel_cycle.analysis import FuelCycleAnalysis
from bluemira.fuel_cycle.cycle import EUDEMOFuelCycleModel
from bluemira.fuel_cycle.lifecycle import LifeCycle

# Lifetime / fuel cycle imports
from bluemira.fuel_cycle.timeline_tools import (
    GompertzLearningStrategy,
    LogNormalAvailabilityStrategy,
)
from bluemira.geometry.error import GeometryError
from bluemira.utilities.tools import CommentJSONDecoder, json_writer
from BLUEPRINT.base import BLUE

# BLUPRINT.cad imports
from BLUEPRINT.cad import ReactorCAD
from BLUEPRINT.cad.cadtools import check_STL_folder
from BLUEPRINT.geometry.geomtools import qrotate

<<<<<<< HEAD
# BLUEPRINT.nova imports
from BLUEPRINT.nova.stream import StreamFlow
from BLUEPRINT.nova.structure import CoilArchitect
from BLUEPRINT.nova.firstwall import FirstWallProfile
=======
# Utility imports
from BLUEPRINT.geometry.loop import Loop, point_loop_cast
from BLUEPRINT.geometry.parameterisations import flatD, negativeD
>>>>>>> c314f63d

# Neutronics imports
from BLUEPRINT.neutronics.simpleneutrons import BlanketCoverage
from BLUEPRINT.nova.firstwall import FirstWallProfile
from BLUEPRINT.nova.optimiser import StructuralOptimiser

# BLUEPRINT.nova imports
from BLUEPRINT.nova.stream import StreamFlow
from BLUEPRINT.nova.structure import CoilArchitect

# BLUEPRINT system imports
from BLUEPRINT.systems import (
    BalanceOfPlant,
    BreedingBlanket,
    Cryostat,
    Divertor,
    HCDSystem,
    Plasma,
    PoloidalFieldCoils,
    RadiationShield,
    ReactorCrossSection,
    ReactorSystem,
    STBreedingBlanket,
    ThermalShield,
    ToroidalFieldCoils,
    VacuumVessel,
)
from BLUEPRINT.systems.maintenance import RMMetrics
from BLUEPRINT.systems.physicstoolbox import (
    estimate_kappa95,
    lambda_q,
    n_DD_reactions,
    n_DT_reactions,
)
from BLUEPRINT.systems.plotting import ReactorPlotter
from BLUEPRINT.utilities.colortools import force_rgb


class Reactor(ReactorSystem):
    """
    Nuclear fusion reactor object (implicitly: a tokamak)

    This is the main reactor object used create reactor design points

    Parameters
    ----------
    config: dict
        The configuration dictionary of parameter variations from the config
        class
    build_config: dict
        The dictionary of build configuration (i.e. run vs. read, design objec-
        tives, etc.
    build_tweaks: dict
        The dictionary of numerical tweaks for the various calculations

    """

    # Input declarations
    config: dict
    build_config: dict
    build_tweaks: dict

    # ReactorSystem declarations
    STBB: Type[STBreedingBlanket]
    BB: Type[BreedingBlanket]
    BC: Type[BlanketCoverage]
    CR: Type[Cryostat]
    FW: Type[FirstWallProfile]
    PL: Type[Plasma]
    RS: Type[RadiationShield]
    TS: Type[ThermalShield]
    TF: Type[ToroidalFieldCoils]
    PF: Type[PoloidalFieldCoils]
    VV: Type[VacuumVessel]
    BOP: Type[BalanceOfPlant]
    DIV: Type[Divertor]
    HCD: Type[HCDSystem]
    TFV: Type[FuelCycleAnalysis]
    ATEC: Type[CoilArchitect]

    # Construction and calculation class declarations
    EQ: Type[AbInitioEquilibriumProblem]
    RB: Type[ReactorCrossSection]
    CAD: Type[ReactorCAD]
    n_CAD: Type[ReactorCAD]

    PlotConstructor = ReactorPlotter
    file_manager: Type[FileManager]

    # Input parameter declaration in config.py. Config values will overwrite
    # defaults in Configuration.
    default_params = SingleNull().to_records()

    def __init__(self, config, build_config, build_tweaks):

        # Initialise Reactor object with inputs
        self.config_keys = list(config.keys())
        self.build_config = build_config
        self.build_tweaks = build_tweaks

        self.params = ParameterFrame(self.default_params.to_records())
        self.prepare_params(config)

        self.nmodel = None

        # Set callbacks to use for optimisation of subsystems
        self.callbacks = {
            "TF": TF_optimiser,
            "EQ": EQ_optimiser,
            # The following wasn't used at the time of refactoring
            # "ATEC": ATEC_optimiser,
            "FW": FW_optimiser,
        }

        # Final configurational defaults
        self.date = datetime.datetime.now().isoformat()
        self.plot_flag = self.build_config.get("plot_flag", False)
        self.palette = None
        self.specify_palette(BLUE)

        # Create the file manager for this reactor
        reactor_name = self.params.get("Name", "DEFAULT_REACTOR")

        reference_data_root = build_config.get(
            "reference_data_root", f"{BM_ROOT}/data/BLUEPRINT"
        )
        generated_data_root = build_config.get(
            "generated_data_root", f"{BM_ROOT}/data/BLUEPRINT"
        )
        self.file_manager = FileManager(
            reactor_name=reactor_name,
            reference_data_root=reference_data_root,
            generated_data_root=generated_data_root,
        )
        self.file_manager.build_dirs()

        self._generate_subsystem_classes(self.build_config)

    def __init_subclass__(cls):
        """
        Initialise sub-classes of Reactor, with a registry preventing the duplication
        of sub-classes in a namespace.
        """
        _registry = reactor_registry()
        if hasattr(_registry, cls.__name__):
            existing = getattr(_registry, cls.__name__)
            raise ValueError(
                f"reactor class {cls.__name__} already exists from {existing.__module__}"
            )

        super().__init_subclass__()
        setattr(_registry, cls.__name__, cls)

    def prepare_params(self, config):
        """
        Prepare the parameters so they are ready for building.
        """
        for key, val in config.items():
            if not isinstance(val, (tuple, dict)):
                config[key] = (val, "Input")
        self.params.update_kw_parameters(config)
        if self.build_config["process_mode"] == "mock":
            self.estimate_kappa_95()
            self.derive_inputs()

    def build(self):
        """
        Runs through the full reactor build sequence
        """
        print_banner()
        tic = time()

        # Run 0-1D systems code modules
        self.run_systems_code()

        self.build_0D_plasma()

        # Calculate or load preliminary plasma MHD equilibrium
        if self.build_config["plasma_mode"] == "run":
            self.create_equilibrium()
        elif self.build_config["plasma_mode"] == "read":
            self.load_equilibrium(
                self.build_config.get("plasma_filepath", None),
                self.build_config.get("reconstruct_jtor", False),
            )

        self.shape_firstwall()
        self.build_cross_section()
        self.define_HCD_strategy(method=self.build_config["HCD_method"])
        self.build_IVCs()
        self.build_vessels()
        self.build_TF_coils()

        self.build_PF_system()
        # TODO: re-shape first wall with equilibra snapshots
        self.build_ports()
        self.build_coil_cage()

        self.define_in_vessel_layout()
        self.estimate_IVC_powers()
        self.build_containments()
        self.power_balance(plot=self.plot_flag)
        # self.analyse_maintenance()
        self.life_cycle()
        self.add_parameter(
            "runtime", "Total BLUEPRINT runtime", time() - tic, "s", None, "BLUEPRINT"
        )

        self.specify_palette(BLUE)
        bluemira_print(f"Reactor designed in {time()-tic:.1f} seconds.")

    def run_systems_code(self):
        """
        Runs, reads, or mocks the systems code according to the build config dictionary.
        """
        PROCESS_output: ParameterFrame = run_systems_code(
            self.params,
            self.build_config,
            self.file_manager.generated_data_dirs["systems_code"],
            self.file_manager.reference_data_dirs["systems_code"],
        )
        self.params.update_kw_parameters(PROCESS_output.to_dict())

    def estimate_kappa_95(self):
        """
        Estimate maximum 95th elongation based on aspect ratio input. This is
        only valid for an EU-DEMO-like machine. This is an implicit vertical
        stability constraint on the elongation.
        """
        kappa_95 = estimate_kappa95(self.params.A, self.params.m_s_limit)
        self.params.kappa_95 = (kappa_95, "Initial Estimation")

    def derive_inputs(self):
        """
        Derive some Parameters based on the inputs.
        """
        self.params.kappa = 1.12 * self.params["kappa_95"]
        self.params.delta = 1.5 * self.params["delta_95"]

        self.params.get_param("kappa").source = "Derived Inputs"
        self.params.get_param("delta").source = "Derived Inputs"

    def __getstate__(self):
        """
        Pickling utility. Need to get rid of C objects prior to pickling.
        """
        d = super().__getstate__()
        # ReactorCAD can't be pickled so after unpickling build_cad must be
        # called
        d.pop("CAD", None)
        # ReactorCAD can't be pickled so after unpickling
        # build_neutronics_model must be called
        d.pop("nCAD", None)
        return d

    def build_0D_plasma(self):
        """
        Build a plasma object with a 0-D model
        """
        profiles = {}

        derived_params = {
            "f_DD_fus": self.params.P_fus_DD / self.params.P_fus,
            "beta_n": normalise_beta(
                self.params.beta,
                self.params.R_0 / self.params.A,
                self.params.B_0,
                self.params.I_p,
            ),
            "n_DT_reactions": n_DT_reactions(self.params.P_fus_DT),
            "n_DD_reactions": n_DD_reactions(self.params.P_fus_DD),
        }
        self.add_parameters(derived_params, "Derived")

        PlasmaClass = self.get_subsystem_class("PL")
        self.PL = PlasmaClass(self.params, profiles, self.build_config["plasma_mode"])

    def create_equilibrium(self, qpsi_calcmode=0):
        """
        Creates a reference MHD equilibrium for the Reactor.
        """
        # First make an initial TF coil shape along which to auto-position
        # some starting PF coil locations. We will design the TF later
        rin, rout = self.params["r_tf_in_centre"], self.params["r_tf_out_centre"]

        if self.params.delta_95 >= 0:
            x, z = flatD(rin, rout, 0)
        else:  # Negative triangularity
            x, z = negativeD(rin, rout, 0)
        tfboundary = Loop(x=x, z=z)
        tfboundary = tfboundary.offset(-0.5)

        profile = None

        bluemira_print("Generating reference plasma MHD equilibrium.")
        a = AbInitioEquilibriumProblem(
            self.params.R_0.value,
            self.params.B_0.value,
            self.params.A.value,
            self.params.I_p.value * 1e6,  # MA to A
            self.params.beta_p.value / 1.3,  # TODO: beta_N vs beta_p here?
            self.params.l_i.value,
            # TODO: 100/95 problem
            # TODO: This is a parameter patch... switch to strategy pattern
            self.params.kappa_95,
            1.2 * self.params.kappa_95,
            self.params.delta_95,
            1.2 * self.params.delta_95,
            -20,
            5,
            60,
            30,
            self.params.div_L2D_ib,
            self.params.div_L2D_ob,
            self.params.r_cs_in.value + self.params.tk_cs.value / 2,
            self.params.tk_cs.value / 2,
            tfboundary,
            self.params.n_PF.value,
            self.params.n_CS.value,
            c_ejima=self.params.C_Ejima.value,
            eqtype=self.params.plasma_type.value,
            rtype=self.params.reactor_type.value,
            profile=profile,
        )

        if self.params.PF_material.value == "NbTi":
            j_pf = NBTI_J_MAX
            b_pf = NBTI_B_MAX
        elif self.params.PF_material.value == "Nb3Sn":
            j_pf = NB3SN_J_MAX
            b_pf = NB3SN_B_MAX
        else:
            raise ValueError("Unrecognised material string")

        if self.params.CS_material.value == "NbTi":
            j_cs = NBTI_J_MAX
            b_pf = NBTI_B_MAX
        elif self.params.CS_material.value == "Nb3Sn":
            j_cs = NB3SN_J_MAX
            b_cs = NB3SN_B_MAX

        a.coilset.assign_coil_materials("PF", j_max=j_pf, b_max=b_pf)
        a.coilset.assign_coil_materials("CS", j_max=j_cs, b_max=b_cs)
        # CTM: Is this doing optimisations? I don't think so, but not sure...
        a.solve(plot=self.plot_flag)
        print("")  # stdout flusher

        directory = self.file_manager.generated_data_dirs["equilibria"]
        a.eq.to_eqdsk(
            self.params["Name"] + "_eqref",
            directory=directory,
            qpsi_calcmode=qpsi_calcmode,
        )
        self.EQ = a
        self.eqref = deepcopy(a.eq)
        self.analyse_equilibrium(self.eqref)

    def load_equilibrium(self, filename=None, reconstruct_jtor=False, qpsi_calcmode=0):
        """
        Load an equilibrium from a file.
        """
        raise NotImplementedError("This method is being redesigned...")

    def analyse_equilibrium(self, eq):
        """
        Analyse an equilibrium and store important values in the Reactor parameters.
        """
        d = eq.analyse_plasma()
        lq = lambda_q(self.params.B_0, d["q_95"], self.params.P_sep, d["R_0"])
        dx_shaf = d["dx_shaf"]
        dz_shaf = d["dz_shaf"]
        shaf = np.hypot(dx_shaf, dz_shaf)

        # fmt: off
        params = [['I_p', 'Plasma current', d['Ip'] / 1e6, 'MA', None, 'equilibria'],
                  ['q_95', 'Plasma safety factor', d['q_95'], 'N/A', None, 'equilibria'],
                  ['Vp', 'Plasma volume', d['V'], 'm^3', None, 'equilibria'],
                  ['beta_p', 'Ratio of plasma pressure to poloidal magnetic pressure',
                  d['beta_p'], 'N/A', None, 'equilibria'],
                  ['li', 'Normalised plasma internal inductance', d['li'], 'N/A', None, 'equilibria'],
                  ['li3', 'Normalised plasma internal inductance (ITER def)', d['li(3)'], 'N/A', None, 'equilibria'],
                  ['Li', 'Plasma internal inductance', d['Li'], 'H', None, 'equilibria'],
                  ['Wp', 'Plasma energy', d['W'] / 1e6, 'MJ', None, 'equilibria'],
                  ['delta_95', '95th percentile plasma triangularity', d['delta_95'], 'N/A', None, 'equilibria'],
                  ['kappa_95', '95th percentile plasma elongation', d['kappa_95'], 'N/A', None, 'equilibria'],
                  ['delta', 'Plasma triangularity', d['delta'], 'N/A', None, 'equilibria'],
                  ['kappa', 'Plasma elongation', d['kappa'], 'N/A', None, 'equilibria'],
                  ['shaf_shift', 'Shafranov shift of plasma (geometric=>magnetic)', shaf, 'm', None, 'equilibria'],
                  ['lambda_q', 'Scrape-off layer power decay length', lq, 'm', None, 'Eich scaling']]
        # fmt: on
        self.add_parameters(params)
        # self.EM = EquilibriumManipulator(self.eqref)
        # self.EM.classify_legs(lq)
        self.PL.update_separatrix(eq.get_separatrix())
        self.PL.update_LCFS(eq.get_LCFS())
        self.PL.add_parameters(params)
        self.PF = PoloidalFieldCoils(self.params)
        self.PF.update_coilset(self.EQ.coilset)

    def shape_firstwall(self):
        """
        Shape a preliminary first wall around the plasma

        Notes
        -----
        Not a panelled FW..!
        """
        FirstWallProfileClass = self.get_subsystem_class("FW")
        self.FW = FirstWallProfileClass(
            self.params,
            {
                "name": self.params.Name,
                "parameterisation": self.build_config["FW_parameterisation"],
            },
        )
        bluemira_print(
            "Designing first wall with:\n"
            f"psi_n: {self.params.fw_psi_n}\n"
            f"dx: {self.params.tk_sol_ib}"
        )

        sym = self.params.plasma_type == "DN"

        if self.build_config["plasma_mode"] == "run":
            # Only used reference equilibrium created this run
            eq_name = self.eqref.filename
            self.FW.generate(
                [eq_name],
                dx=self.params.tk_sol_ib,
                psi_n=self.params.fw_psi_n,
                flux_fit=True,
                symetric=sym,
            )
            self.sf = StreamFlow(filename=self.eqref.filename)
        elif self.build_config["plasma_mode"] == "read":
            # Get all equilibria from saved files
            directory = self.file_manager.reference_data_dirs["equilibria"]
            eq_files = get_files_by_ext(directory, "json")
            eq_names = [os.path.join(directory, file) for file in eq_files]
            self.FW.generate(
                eq_names,
                dx=self.params.tk_sol_ib,
                psi_n=self.params.fw_psi_n,
                flux_fit=True,
            )
            self.sf = StreamFlow(filename=self.eqref.filename)

    def build_cross_section(self):
        """
        Build the 2-D reactor geometrical cross-section.
        """
        bluemira_print("Desiging reactor 2-D cross-section.")

        div_profile_class_name = self.build_config.get(
            "div_profile_class_name", "DivertorProfile"
        )
        to_rb = {
            "sf": self.sf,
            "VV_parameterisation": self.build_config["VV_parameterisation"],
            "div_profile_class_name": div_profile_class_name,
        }

        RadialBuildClass = self.get_subsystem_class("RB")
        self.RB = RadialBuildClass(self.params, to_rb)

        self.RB.build(self.FW)
        self.RB.get_sol(plot=False)

    def build_IVCs(self):
        """
        Build the in-vessel components (IVCs): i.e. divertor and breeding
        blanket components.
        """
        # Build the divertor
        to_div = {"geom_info": self.RB.geom["divertor"]}

        DivertorClass = self.get_subsystem_class("DIV")
        self.DIV = DivertorClass(self.params, to_div)

        # Cut off the separatrix legs
        sep = self.DIV.clip_separatrix(self.eqref.get_separatrix())
        self.PL.update_separatrix(sep)

        # Build the breeding blanket
        to_bb = {
            "inner_loop": self.RB.geom["inner_loop"],
            "blanket_outer": self.RB.geom["blanket_outer"],
            "blanket": self.RB.geom["blanket"],
            "blanket_inner": self.RB.geom["blanket_inner"],
        }

        BlanketClass = self.get_subsystem_class("BB")
        self.BB = BlanketClass(self.params, to_bb)

    def build_vessels(self):
        """
        Build the vacuum vessel and vacuum vessel thermal shield shells.
        """
        to_vv = {
            "vessel_shell": self.RB.geom["vessel_shell"],
        }
        VesselClass = self.get_subsystem_class("VV")
        self.VV = VesselClass(self.params, to_vv)

        to_ts = {"VV 2D outer": self.VV.geom["2D profile"].outer}
        ThermalShieldClass = self.get_subsystem_class("TS")
        self.TS = ThermalShieldClass(self.params, to_ts)

    def build_containments(self):
        """
        Build the cryostat and radiation shield systems.
        """
        bluemira_print("Designing cryostat, thermal shield, and radiation shield.")
        to_ts = {"TFprofile": self.TF.loops, "PFcoilset": self.PF}

        self.TS.build_cts(to_ts)
        to_cr = {
            "GS": self.ATEC.geom["feed 3D CAD"]["Gsupport"],
            "CTS": self.TS.geom["Cryostat TS"],
            "VVports": {
                "Upper port outer": self.VV.geom["Upper port"].outer,
                "Equatorial port outer": self.VV.geom["Equatorial port"].outer,
                "LP duct outer": self.VV.geom["Lower duct"].outer,
            },
        }
        CryostatClass = self.get_subsystem_class("CR")
        self.CR = CryostatClass(self.params, to_cr)

        to_rs = {"CRplates": self.CR.geom["plates"], "VVports": to_cr["VVports"]}
        RadiationShieldClass = self.get_subsystem_class("RS")
        self.RS = RadiationShieldClass(self.params, to_rs)
        # Adjust port extensions
        self.TS.adjust_ports()

        to_vv = {"CRplates": self.CR.geom["plates"], "tk": self.CR.params.g_cr_ts}
        self.VV.adjust_ports(to_vv)

    def build_ports(self):
        """
        Build port penetrations through the VV and VVTS
        """
        bluemira_print("Designing reactor ports.")
        lp_height = self.DIV.get_div_height(self.params.LPangle) + 0.2
        to_ts_build = {
            "Div_cog": self.DIV.get_div_cog(),
            "PFcoilset": self.PF,
            "TFprofile": self.TF.loops,
            "TFsection": self.TF.section,
            "lp_height": lp_height,
        }
        self.TS.build_ports(to_ts_build)

        to_vv_build = {
            "upper": self.TS.geom["Upper port"].inner,
            "eq": self.TS.geom["Equatorial port"].inner,
            "lower": self.TS.geom["Lower port"].inner,
            "lower_duct": self.TS.geom["Lower duct"].inner,
            "LP_path": self.TS.geom["LP path"],
        }
        self.VV.build_ports(to_vv_build)

    def build_TF_coils(
        self,
        ny=None,
        nr=None,
        nrippoints=None,
        objective=None,
        shape_type=None,
        wp_shape=None,
        conductivity=None,
    ):
        """
        Design and optimise the tokamak toroidal field coils.

        Parameters
        ----------
        ny: int
            WP discretisation in toroidal direction. Production runs should use
            at least ny=3
        nr: int
            WP discretisation in radial direction. Production runs should use
            at least nr=2
        nrippoints: int
            Number of points along the outer separatrix to check for ripple.
            Lower numbers for speed but careful please
        objective: str from ['L', 'E']
            The optimisation objective:
            - 'L': minimises the length of the winding pack profile. Fast.
            - 'E': minimises the stored energy of the TF coil set. Slow and
            will occasionally cause re-entrant profiles (bad for manufacture)
        shape_type: str from ['S', 'T', 'D', 'P']
            The TF coil shape parameterisation to use:
            - 'S': Spline coil shape (highly parameterised)
            - 'T': triple-arc coil shape
            - 'D': Princeton D coil shape
            - 'P': Picture frame coil shape
            - 'TP': Tapered Pictureframe coil shape
        """
        if ny is None:
            ny = self.build_tweaks["ny"]
        if nr is None:
            nr = self.build_tweaks["nr"]
        if nrippoints is None:
            nrippoints = self.build_tweaks["nrippoints"]
        if objective is None:
            objective = self.build_config["TF_objective"]
        if shape_type is None:
            shape_type = self.build_config["TF_type"]
        if wp_shape is None:
            wp_shape = self.build_config["wp_shape"]
        if conductivity is None:
            conductivity = self.build_config["conductivity"]

        to_tf = {
            "name": self.params.Name + "_TF",
            "plasma": self.PL.get_LCFS(),
            "koz_loop": self.TS.TF_koz,
            "shape_type": shape_type,
            "wp_shape": wp_shape,
            "conductivity": conductivity,
            "obj": objective,
            "ny": ny,
            "nr": nr,
            "npoints": 80,
            "nrip": nrippoints,
            "read_folder": self.file_manager.reference_data_dirs["geometry"],
            "write_folder": self.file_manager.generated_data_dirs["geometry"],
        }
        ToroidalFieldCoilsClass = self.get_subsystem_class("TF")
        self.TF = ToroidalFieldCoilsClass(self.params, to_tf)

        if self.build_config["tf_mode"] == "run":
            bluemira_print(
                f'Designing {self.build_config["TF_type"]}-type TF coils.\n'
                f"|   minimising: {objective} \n"
                f"|   subject to: {self.params.TF_ripple_limit} % ripple"
            )

            self.TF.build(self.callbacks.get("TF"))
        # CTM: Should we just be relying on this mode instead?
        elif self.build_config["tf_mode"] == "read":
            bluemira_print(
                f'Loading {self.build_config["TF_type"]}-type TF coil shape' "."
            )
            try:
                self.TF.load_shape()
            except GeometryError:
                bluemira_warn(
                    "No hay una forma apropriada de TF para cargar.. hago " "una nueva!"
                )
                self.build_config["tf_mode"] = "run"
                self.build_TF_coils(ny, nr, nrippoints, objective, shape_type)
        self.add_parameters(self.TF.params.to_records())

    def build_PF_system(self, qpsi_calcmode=0):
        """
        Design and optimise the reactor poloidal field system.
        """
        callback = self.callbacks.get("EQ")
        if callback is not None:
            callback(
                self.EQ,
                self.TF,
                self.params,
                self.define_port_exclusions(),
                self.plot_flag,
            )

        for name, snap in self.EQ.snapshots.items():
            if name != "Breakdown":
                snap.eq.to_eqdsk(
                    self.params["Name"] + f"_{name}",
                    directory=self.file_manager.generated_data_dirs["equilibria"],
                    qpsi_calcmode=qpsi_calcmode,
                )

        PoloidalFieldCoilsClass = self.get_subsystem_class("PF")
        self.PF = PoloidalFieldCoilsClass(self.params)
        self.PF.update_coilset(self.EQ.coilset)

    def build_coil_cage(self):
        """
        Build the TF and PF coil cage, including support structures.
        """
        bluemira_print("Designing coil structures.")

        to_atec = {
            "tf": self.TF,
            "pf": self.PF,
            "exclusions": self.get_port_exclusions(),
            "gs_type": self.build_config["GS_type"],
        }
        CoilArchitectClass = self.get_subsystem_class("ATEC")
        self.ATEC = CoilArchitectClass(self.params, to_atec)

        self.ATEC.build()
        callback = self.callbacks.get("ATEC")
        if callback is not None:
            callback(self.ATEC, self.TF, self.EQ)

    def define_port_exclusions(self):
        """
        Define exclusions zones for PF coils in the X-Z plane.

        Returns
        -------
        excl: list(Loop, Loop, Loop)
            The Loops of the lower, equatorial, and upper port exclusion zones
        """
        vv_tk = self.params.vv_dtk
        ts_cl = self.params.g_vv_ts
        ts_tk = self.params.tk_ts
        pf_ts_cl = self.params.g_ts_pf
        vv_cl = self.params.g_vv_ts
        clearance = 0.2 + vv_tk + ts_cl + ts_tk + vv_cl + pf_ts_cl
        tfout = Loop(x=self.TF.loops["out"]["x"], z=self.TF.loops["out"]["z"])
        v = self.VV.geom["2D profile"].inner
        d_vv = max(v.x) - min(v.x)

        # Crude minimum upper port size
        p = 2 * (d_vv / 3 + self.params.c_rm)  # 1.3*
        x_out = max(v.x) - clearance  # rOUGH
        x_in = x_out - p  # -clearance ## nEEW
        ztop = max(tfout.z) + 2
        up = Loop(x=[x_in, x_out, x_out, x_in, x_in], z=[0, 0, ztop, ztop, 0])
        # Equatorial port (Noah's Ark)
        z_up = 1
        z_down = -1
        x_out = max(tfout.x) + 2
        eq = Loop(
            x=[self.params.R_0, x_out, x_out, self.params.R_0, self.params.R_0],
            z=[z_down, z_down, z_up, z_up, z_down],
        )
        eq = eq.offset(clearance)
        # Lower port
        div_top, div_bottom = self.DIV.get_div_extrema(self.params.LPangle)
        tf_off = tfout.offset(2)
        bottom_out = point_loop_cast(div_bottom, tf_off, self.params.LPangle)
        top_out = point_loop_cast(div_top, tf_off, self.params.LPangle)

        lp = Loop(
            x=[div_bottom[0], bottom_out[0], top_out[0], div_top[0], div_bottom[0]],
            z=[div_bottom[1], bottom_out[1], top_out[1], div_top[1], div_bottom[1]],
        )
        lp = lp.offset(1.5 * clearance)
        return [lp, eq, up]

    def get_port_exclusions(self):
        """
        Calculate the actual port exclusion loops in the X-Z plane.
        Includes offset from TS.

        Returns
        -------
        exclusions: list(Loop, Loop, ..)
            The exclusion Loops
        """
        # Upper port
        ts_out = self.TS.geom["Upper port"].outer
        z_up = ts_out.z[0]
        x_in = min(ts_out.x) - self.params.g_ts_pf
        x_out = max(ts_out.x) + self.params.g_ts_pf
        up = Loop(x=[x_in, x_out, x_out, x_in, x_in], z=[0, 0, z_up, z_up, 0])

        # Equatorial port
        ts_out = self.TS.geom["Equatorial port"].outer
        x_out = ts_out.x[0]
        x_in = self.params.R_0
        z_up = max(ts_out.z) + self.params.g_ts_pf
        z_down = min(ts_out.z) - self.params.g_ts_pf
        eq = Loop(
            x=[x_in, x_out, x_out, x_in, x_in], z=[z_down, z_down, z_up, z_up, z_down]
        )

        # Lower port
        ts_out = self.TS.geom["Lower port exclusion"]
        lp = ts_out.offset(self.params.g_ts_pf)
        return [up, eq, lp]

    def define_xp_targets(self):
        """
        Re-hash of Nova `targets` structure
        """
        # TODO: merge rest of config/config_bp and handle it nicely for all
        # plasma_type
        defaults = {
            "L2D": None,
            "open": self.params.div_open,
            "graze": self.params.div_graze_angle,
            "dPlate": self.params.div_Ltarg,
            "dR": 0,
        }
        targets = {"inner": defaults, "outer": defaults}
        targets["inner"]["L2D"] = self.params.div_L2D_ib
        targets["outer"]["L2D"] = self.params.div_L2D_ob
        return targets

    def define_in_vessel_layout(self):
        """
        Define segmentation of the blanket and the divertors.
        """
        if self.params.plasma_type == "SN":
            bluemira_print("Segmenting in-vessel components.")
            up_inner = self.VV.geom["Upper port"].inner
            vv_2_d = self.VV.geom["2D profile"].inner
            bb_in = self.BB.geom["2D inner"]
            bb_out = self.BB.geom["2D outer"]
            # Outer cut
            cut = (
                max(up_inner["x"])
                + min(vv_2_d["x"])
                + self.params.g_vv_bb
                - 1.5 * self.params.c_rm
            ) / 2
            # Inner cut // dr_rm distance between outer OB and VV UP corner
            dr_rm = max(bb_out["x"]) - up_inner["x"][1]
            cut_in = cut + dr_rm
            cuto = bb_out.receive_projection([cut, 20], -90)
            cuti = bb_in.receive_projection([cut_in, 20], -90)
            omega = np.degrees(np.arctan((cuti[1] - cuto[1]) / (cuti[0] - cuto[0])))
            if omega < self.params.bb_min_angle:
                cuti = bb_in.receive_projection(cuto, -self.params.bb_min_angle)
                omega = self.params.bb_min_angle
            self.FW.panelise(bb_in, cuti)
            # First do a cut without panelled walls
            self.BB.segment_blanket(cuto, omega)
            self.BB.update_FW_profile(self.FW.geom["2D profile"])
            # Then again with panelled walls
            self.BB.segment_blanket(cuto, omega)

        else:  # Double null (blankets already segmented poloidally)
            self.FW.panelise(self.BB.geom["2D inner"], cut_location=None)
            self.BB.update_FW_profile(self.FW.geom["2D profile"])
            self.BB.split_radially()
            self.BB.build_radial_segments()

    def estimate_IVC_powers(self):
        """
        Carry out crude volumetric estimatations of the TBR and power
        deposition in the in-vessel components.
        """
        to_bc = {
            "max_TBR": self.BB.params.maxTBR,
            "ideal_shell": self.RB.geom["initial_bb"],
            "datadir": os.sep.join(
                [self.file_manager.reference_data_root, "neutronics"]
            ),
        }
        BlanketCoverageClass = self.get_subsystem_class("BC")
        self.BC = BlanketCoverageClass(self.params, to_bc)

        self.BC.calculate()
        self.add_parameter(
            "potential_TBR",
            "Potential TBR",
            self.BC.TBR,
            "N/A",
            None,
            "BLUEPRINT simpleneutrons",
        )

        # Add divertor non-breeding / non-HGH regions
        self.BC.add_divertor(self.RB.geom["divertor"])

        # Add auxiliary non-breeding / non-HGH regions
        for _ in range(self.HCD.NB.get_n()):
            nb = self.BC.add_plug(
                [7.5, -7.5], tor_width_f=1 / 3, pol_depth_f=1, typ="Aux"
            )
            self.HCD.NB.add_penetration(nb)
        for _ in range(self.HCD.EC.get_n()):
            ec = self.BC.add_plug([10, -10], tor_width_f=1 / 3, pol_depth_f=1, typ="Aux")
            self.HCD.EC.add_penetration(ec)

        # Re-estimate TBR now all penetrations installed
        self.BC.calculate()
        self.add_parameter(
            "TBR", "Estimated TBR", self.BC.TBR, "N/A", None, "BLUEPRINT simpleneutrons"
        )

    def calculate_TF_coil_peak_field(self):
        """
        Calculate the peak field in the TF coils, including the contributions
        of the TF coils and PF coils.

        Notes
        -----
        This calculation is done assuming a rectangular TF coil winding pack
        cross-section. The peak field is largely dominated by the toroidal field
        which is maximum at the inboard plasma-facing in the middle of the
        rectangular winding pack.
        """
        # Warn if the TF discretisation is "insufficient" for peak field calculation
        if self.TF.cage.nx * self.TF.cage.ny <= 4:
            bluemira_warn(
                "TF coil discretisation is low, peak TF field likely to be"
                "overestimated."
            )

        # Note that the cage 1st TF coil is centred on y=0!!
        # Get TF coil winding pack (at y = 0)
        wp_inner = self.TF.geom["TF WP"].inner.copy()
        wp_inner.rotate(theta=180 / self.params.n_TF, p1=[0, 0, 0], p2=[0, 0, 1])

        tf_fields = np.zeros((len(wp_inner), 3))

        # Calculate Bx, Bt, and Bz due to the TF coils at theta = pi/n_TF
        for i in range(len(tf_fields)):
            tf_fields[i] = self.TF.cage.get_field(wp_inner.xyz.T[i])

        # Gather all relevant equilibria
        eqs = [snap.eq for snap in self.EQ.snapshots.values()]

        peak_fields = np.zeros(len(eqs))

        for i, eq in enumerate(eqs):
            # Calculate Bx and Bz due to the PF coils at y = 0 and rotate
            # (these fields are axisymmetric about z)
            pf_fields = np.zeros((len(wp_inner), 3))
            pf_fields[:, 0] = eq.Bx(wp_inner.x, wp_inner.z)
            pf_fields[:, 2] = eq.Bz(wp_inner.x, wp_inner.z)
            pf_fields = qrotate(
                pf_fields, theta=np.pi / self.params.n_TF, p1=[0, 0, 0], p2=[0, 0, 1]
            )
            total_fields = tf_fields + pf_fields
            peak_fields[i] = np.max(np.sqrt(np.sum(total_fields ** 2, axis=1)))

        b_tf_peak = max(peak_fields)
        self.add_parameter(
            "B_tf_peak",
            "Peak field inside the TF coil winding pack",
            b_tf_peak,
            "T",
            None,
            "BLUEPRINT",
        )

    def analyse_maintenance(self):
        """
        Maintenance logistics model and technical feasibility index
        """
        self.BB.generate_RM_data(self.VV.geom["Upper port"].inner)
        to_rm = {
            "BBgeometry": self.BB.geom["rm"],
            "VV_A_enclosed": self.VV.geom["Upper port"].enclosed_area,
            "up_shift": self.VV.up_shift,
            "n_BB_seg": self.BB.n_BB_seg,
        }
        rm = RMMetrics(self.params, to_rm)
        # fmt: off
        params = [['bmd', 'Blanket mainteance duration', rm.FM, 'days', None, 'BLUEPRINT'],
                  ['dmd', 'Divertor maintenance duration', rm.DM, 'days', None, 'BLUEPRINT'],
                  ['RMTFI', 'RM Technical Feasibility Index', rm.RMTFI, 'N/A', None, 'BLUEPRINT']]
        # fmt: on
        self.add_parameters(params)

    def define_HCD_strategy(self, method="power"):
        """
        Define the H&CD strategy used in the design of the reactor.

        Parameters
        ----------
        method: str from ["power", "fraction", "free"]
            - [power] Sets the desired amount of heating power during the
                flattop, and then works out how much current is driven, and
                allocates the remainder to the CS and/or bootstrap.
                This logic is favoured by the EUROfusion PMU.
            - [fraction] Sets the desired flattop auxiliary current drive
                fraction, and works out the resulting plasma heating power.
            - [free] Works out how much current drive is required based on the
                CS flux swing and bootstrap performance.

        Notes
        -----
        Current drive 100% allocated to NBI during flat-top.
        L-H transition threshold power presently handled in hcd.py by 80% ECD
        and 20% NBI by default.
        """
        # TODO: Hook up Ohmic power to L-H transition during ramp-up and
        # TODO: alleviate HCD requirements on ECD and NBI..
        to_hcd = {"P_LH": self.PL.params.P_LH, "n_20": self.PL.params.rho}
        HeatingCurrentDriveClass = self.get_subsystem_class("HCD")
        self.HCD = HeatingCurrentDriveClass(self.params, to_hcd)

        if self.params["op_mode"] == "Pulsed":
            if method == "power":
                self.HCD.set_requirement("P_hcd_ss", self.params.P_hcd_ss)
                self.HCD.allocate("P_hcd_ss", f_NBI=1)
                self.HCD.build()
                hcd_current = self.HCD.NB.params.I
                self.params.f_cd_aux = hcd_current / self.params["I_p"]
                self.params.f_cd_ohm = 1 - self.params.f_bs - self.params.f_cd_aux
            elif method == "fraction":
                self.add_parameter(
                    "f_cd_aux",
                    "Auxiliary current drive fraction",
                    1 - self.params.f_ni - self.params.f_bs,
                    None,
                    None,
                )
                self.HCD.set_requirement("I_cd", self.params.I_p * self.params.f_cd_aux)
                self.HCD.allocate("I_cd", f_NBI=1)
                self.HCD.build()
            elif method == "free":
                self.params.f_cd_aux = 1 - self.params["f_bs"] - self.params.f_cd_ohm
                self.HCD.set_requirement("I_cd", self.params.I_p * self.params.f_cd_aux)
                self.HCD.allocate("I_cd", f_NBI=1)
        elif self.params["op_mode"] == "Steady-state":
            if "f_cd_ohm" in self.config_keys and self.params.f_cd_ohm != 0:
                bluemira_print(
                    "Steady-state operation cannot rely on an inductively"
                    "driven current. Setting f_cd_ohm=0."
                )
                self.params.f_cd_ohm = 0
            self.params.f_cd_aux = 1 - self.params.f_bs
            self.HCD.set_requirement("I_cd", self.params.I_p * self.params.f_cd_aux)
            self.HCD.allocate("I_cd", f_NBI=1)

    def build_TFV_system(self, n=10):
        """
        Build the tritium fuelling and vacuum (TFV) system. Calculates tritium
        start-up inventory and the so-called doubling time for the reactor.

        Parameters
        ----------
        method: str from ["run", "predict"]
            Runs given timeline(s) or predicts based off a ML model
        n: int
            The number of timelines to use
        plot: bool
            Whether or not to plot the results (dist plots)
        """
        bluemira_print(
            f"Running dynamic tritium fuel cycle model.\n" f"Monte Carlo (n={n})"
        )

        model = EUDEMOFuelCycleModel(self.params, {})
        self.TFV = FuelCycleAnalysis(model)
        life_cycle = self.life_cycle()
        time_dicts = [life_cycle.make_timeline().to_dict() for _ in range(n)]
        self.TFV.run_model(time_dicts)

        m = self.TFV.get_startup_inventory("max")
        t = self.TFV.get_doubling_time("max")
        params = [
            ["m_T_start", "Tritium start-up inventory", m, "kg", None, "BLUEPRINT"],
            ["t_d", "Tritium doubling time", t, "years", None, "BLUEPRINT"],
        ]
        self.add_parameters(params)

    def power_balance(self, plot=True):
        """
        Calculate the net electric output of the reactor, and its efficiency.

        Parameters
        ----------
        plot: bool
            If True, plot the Sankey diagram for the Reactor power balance
        """
        bluemira_print("Calculating reactor power balance.")
        to_bop = {
            "BB_P_in": self.BB.params.P_in,
            "BB_dP": self.BB.params.dP,
            "BB_T_in": self.BB.params.T_in,
            "BB_T_out": self.BB.params.T_out,
            "BBcoolant": self.BB.params.coolant,
            "multiplier": self.BB.params.mult,
            "f_decayheat": self.BB.params.f_dh,
            "nrgm": self.BB.params.bb_e_mult,
            "blkpfrac": self.BC.f_HGH,
            "divpfrac": self.BC.div_n_frac,
            "auxpfrac": self.BC.aux_n_frac,
            "vvpfrac": self.BC.params.vvpfrac,
            "P_hcd": self.HCD.get_heating_power(),
            "P_hcd_ec": self.HCD.EC.params.P_h_ss,
            "P_hcd_nb": self.HCD.NB.params.P_h_ss,
            "P_hcd_el": self.HCD.get_electric_power(),
        }
        BalanceOfPlantClass = self.get_subsystem_class("BOP")
        self.BOP = BalanceOfPlantClass(self.params, to_bop)

        p_el_net, eta = self.BOP.build()
        params = [
            ["P_el_net", "Net electric power", p_el_net, "MWe", None, "BLUEPRINT"],
            ["eta_plant", "Plant efficiency", eta * 100, "%", None, "BLUEPRINT"],
        ]
        self.add_parameters(params)
        if plot:
            self.BOP.plot()

    def life_cycle(self, learning_strategy=None, availability_strategy=None):
        """
        Define a DEMO timeline and lifecycle, with random dwell durations
        to match target availability.

        Parameters
        ----------
        learning_strategy: Optional[LearningStrategy]
            Strategy to use to progress operational availability
        availability_strategy: Optional[AvailabilityStrategy]
            Strategy to distribute unplanned downtimes during operation
        """
        if learning_strategy is None:
            learning_strategy = GompertzLearningStrategy(
                learn_rate=1.0,
                min_op_availability=self.params.a_min,
                max_op_availability=self.params.a_max,
            )
        if availability_strategy is None:
            availability_strategy = LogNormalAvailabilityStrategy(sigma=2.0)

        lc_in = {
            "read_only": False,
            "datadir": self.file_manager.reference_data_root,
        }
        life_cycle = LifeCycle(
            self.params, learning_strategy, availability_strategy, lc_in
        )
        return life_cycle

    def build_CAD(self):
        """
        Create the CAD model for the reactor.
        """
        bluemira_print("Building reactor 3-D CAD geometry.")
        self.CAD = ReactorCAD(self)
        self.CAD.set_palette(BLUE)

    def show_CAD(self, pattern="threequarter"):
        """
        Show the Reactor CAD model.

        Parameters
        ----------
        pattern: str
            Global patterning to display
            ['full', 'half', 'threequarter', 'third', 'quarter', 'sector']
            or alternatively
            'ffhhttqqss..' for varied patterning
        """
        if self.CAD is None:
            # Check if CAD is already built (for typechecking and no-typing)
            self.build_CAD()
        self.CAD.display(pattern)

    def save_CAD_model(self, pattern="sector"):
        """
        Save the Reactor CAD model as a STEP assembly.
        """
        if self.CAD is None:
            self.build_CAD()
        self.CAD.pattern(pattern)
        bluemira_print("Exporting the reactor CAD to a STEP assembly file.")
        model_name = self.params.Name + "_CAD_MODEL"
        path = self.file_manager.get_path("CAD", model_name)
        self.CAD.save_as_STEP_assembly(path)

    def build_neutronics_model(self):
        """
        Construit un modèle neutronique complet du réacteur (3-D, 360°) et
        initialise une simulation neutronique.
        """
        bluemira_print("Building 3-D 360° neutronics model.")
        self.n_CAD = ReactorCAD(self, slice_flag=True, neutronics=True)

        stlfolder = self.file_manager.generated_data_dirs["neutronics"]
        self.n_CAD.save_as_STL(stlfolder)
        self.check_neutronics_CAD(stlfolder)

        pdict = {
            "R_0": self.params.R_0,
            "a": self.params.R_0 / self.params.A,
            "T": self.params.T_e,
            "delta": self.params.delta_95,
            "kappa": self.params.kappa_95,
            "dz": 0,
        }
        del pdict

        # TODO: replace deprecated Serpent II with OpenMC nmodel
        self.nmodel = NotImplemented

    @staticmethod
    def check_neutronics_CAD(stlfolder):
        """
        Check that the STL neutronics models are OK.
        """
        bluemira_print("Checking STL meshes for quality.")
        result = check_STL_folder(stlfolder)
        if all(result.values()):
            bluemira_print("All meshes OK!")
        else:
            txt = "As seguintes partes são ruins:\n"
            for k in result:
                txt += f"\t{k}\n"
            bluemira_warn(txt)

    def show_neutronics_CAD(self, **kwargs):
        """
        Shows the neutronics CAD model in 360°
        No patterning available, global_pattern set to single sector, to avoid
        patterning fully rotated parts
        """
        if self.n_CAD is None:
            self.n_CAD = ReactorCAD(self, slice_flag=True, neutronics=True)
            self.n_CAD.set_palette(BLUE)
        self.n_CAD.display(**kwargs)

    # TODO: Confirm deprection
    def run_neutronics_model(self):
        """
        Runs the global neutronics model for the Reactor
        """
        raise NotImplementedError
        # if self.nmodel is None:
        #     self.build_neutronics_model()
        # bluemira_print("Running 3-D 360° OpenMC neutronics model.")
        # self.nmodel.run()

    # =========================================================================
    # Plotting methods
    # =========================================================================

    @property
    def _plotter(self):
        """
        Provides a ReactorPlotter object as a property of the Reactor
        """
        return ReactorPlotter(self, palette=self.palette)

    def plot_radial_build(self, width=1.0):
        """
        Plots a 1-D vector of the radial build output from the systems code
        """
        self._plotter.plot_1D(width=width)

    def plot_xz(self, x=None, z=None, show_eq=False):
        """
        Plots the X-Z cross-section of the reactor through the middle of a
        sector. Colors will be ditacted by the reactor palette object.

        Parameters
        ----------
        x: (float, float)
            The range of x coordinates to plot
        z: (float, float)
            The range of z coordinates to plot
        show_eq: bool (default = False)
            Whether or not to overlay plot an equilibrium

        Note
        ----
        TF coils are plotted in the same plane and not rotated by
        n_TF/2
        """
        if z is None:
            z = [-22, 15]
        if x is None:
            x = [0, 22]
        self._plotter.plot_xz(x=x, z=z, show_eq=show_eq)

    def plot_xy(self, x=None, y=None):
        """
        Plots the midplane x-y cross-section of the reactor as seen from above
        the upper port.

        Parameters
        ----------
        x: (float, float)
            The range of x coordinates to plot
        y: (float, float)
            The range of y coordinates to plot
        """
        if y is None:
            y = [-8, 8]
        if x is None:
            x = [1, 20]
        self._plotter.plot_xy(x=x, y=y)

    def specify_palette(self, global_palette):
        """
        Specifies a global colour palette to use in plotting and CAD

        Parameters
        ----------
        global_palette: dict
            The dictionary of {part: color}
        """
        keys = ["RS", "CR", "TS", "VV", "BB", "ATEC", "DIV", "TF", "PF", "PL", "HCD"]
        diff = set(keys).difference(global_palette.keys())
        if len(diff) != 0:
            raise ValueError(f"Palette dict missing {diff} keys")
        self.palette = force_rgb(global_palette)

    def save(self, path=None):
        """
        Save the Reactor object as a pickle file.

        Parameters
        ----------
        path: Union[None, str]
            The folder in which to save the Reactor. Will default to the generated_data
            folder
        """
        if path is None:
            path = os.sep.join(
                [
                    self.file_manager.generated_data_dirs["root"],
                    self.params.Name + ".pkl",
                ]
            )

        original_module = self.__class__.__module__
        try:
            self.__class__.__module__ = _registry_name
            super().save(path)
        finally:
            self.__class__.__module__ = original_module
        return path

    @classmethod
    def load(cls, path, reference_data_root=None, generated_data_root=None):
        """
        Loads a Reactor object from a pickle file.

        Parameters
        ----------
        path: str
            Full path with filename
        reference_data_root : str, optional
            The reference data root to use, by default None.
            If None then the root is taken from the loaded reactor.
            Note this path must exist locally.
        generated_data_root : str, optional
            The generated data root to use, by default None

        Returns
        -------
        Reactor
            The loaded Reactor.
        """
        reactor = super().load(path)
        if reference_data_root is None:
            reference_data_root = reactor.file_manager.reference_data_root
        if generated_data_root is None:
            generated_data_root = reactor.file_manager.generated_data_root
        reactor.file_manager = FileManager(
            reactor_name=reactor.params.Name.value,
            reference_data_root=reference_data_root,
            generated_data_root=generated_data_root,
        )
        reactor.file_manager.build_dirs(create_reference_data_paths=True)
        return reactor

    def config_to_json(self, output_path: Union[str, Path], **kwargs):
        """
        Saves reactor default parameters, parameter diff, build config, and build tweaks
        to JSON in the format usable by the Configurable Reactor class.

        Parameters
        ----------
        output_path: str
            Directory path in which to store outputs.

        Notes
        -----
        The output files will be saved as:
            REACTORNAME_template.json
            REACTORNAME_config.json
            REACTORNAME_build_config.json
            REACTORNAME_build_tweaks.json
        """
        if isinstance(output_path, str):
            output_path = Path(output_path)

        self.default_params.to_json(
            output_path=output_path.joinpath(self.params.Name + "_template.json"),
            verbose=True,
        )

        config_diff = self.default_params.diff_params(self.params)
        config_diff.to_json(
            output_path=output_path.joinpath(self.params.Name + "_config.json")
        )

        indent = kwargs.pop("indent", 2)

        json_writer(
            self.build_config,
            output_path.joinpath(self.params.Name + "_build_config.json"),
            indent=indent,
            **kwargs,
        )
        json_writer(
            self.build_tweaks,
            output_path.joinpath(self.params.Name + "_build_tweaks.json"),
            indent=indent,
            **kwargs,
        )


_registry_name = "BLUEPRINT.reactor._registry"
_registry = None


def reactor_registry():
    """
    Reactor registry function. Prevents duplicate sub-classes.
    """
    global _registry
    if _registry is None:
        _registry = ModuleType(_registry_name)
        sys.modules[_registry_name] = _registry
    return _registry


class ConfigurableReactor(Reactor):
    """
    Creates a Reactor Class Object from JSON files using a template config and a config
    file from which to overide specified parameters with specified values.
    """

    default_params = []

    def __init__(
        self,
        template_config: ParameterFrame,
        config: dict,
        build_config: dict,
        build_tweaks: dict,
    ):
        self.default_params = template_config
        super().__init__(config, build_config, build_tweaks)

    @staticmethod
    def load_config(name, path):
        """
        Load config form JSON file

        Parameters
        ----------
        name: str
           User facing name for file

        Returns
        -------
        dict
            JSON file as dictionary

        Raises
        ------
        FileNotFoundError

        """
        if isinstance(path, str):
            path = Path(path)

        if path.exists():
            with open(path, "r") as fh:
                return json.load(fh, cls=CommentJSONDecoder)
        else:
            raise FileNotFoundError(f"Could not find {name} at {path}")

    @classmethod
    def from_json(
        cls,
        template_config_path: Union[str, PosixPath],
        config_path: Union[str, PosixPath],
        build_config_path: Union[str, PosixPath],
        build_tweaks_path: Union[str, PosixPath],
    ):
        """
        Creates a Reactor Object from four JSON files.

        Parameters
        ----------
        template_config_path: Union[str, PosixPath]
            Full path with filename pointing to the template config file.
        config_path: Union[str, PosixPath]
            Full path with filename pointing to the overide config file.
        build_config_path: Union[str, PosixPath]
            Full path with filename pointing to the build config file.
        build_tweaks_path: Union[str, PosixPath]
            Full path with filename pointing to the build tweaks file.

        Returns
        -------
        Reactor
            The configured Reactor Object.
        """
        if isinstance(template_config_path, str):
            template_config_path = Path(template_config_path)

        if template_config_path.exists():
            template_config = ParameterFrame.from_json(template_config_path)
        else:
            raise FileNotFoundError(
                f"Could not find template configuration at {template_config_path}"
            )

        config = cls.load_config("configuration", config_path)
        build_config = cls.load_config("build configuration", build_config_path)
        build_tweaks = cls.load_config("build tweaks", build_tweaks_path)

        return cls(template_config, config, build_config, build_tweaks)

    @classmethod
    def from_directory(cls, config_dir: Union[str, PosixPath], reactor_name: str):
        """
        Creates a Reactor Object from four JSON files specified by name and directory.

        Parameters
        ----------
        config_dir: Union[str, PosixPath]
            Directory path in which the input files are contained.
        reactor_name : str
            The reactor name used as the filename prefix.

        Returns
        -------
        Reactor
            The configured Reactor Object.
        """
        if isinstance(config_dir, str):
            config_dir = Path(config_dir)

        if config_dir.is_dir():
            template_path = config_dir.joinpath(reactor_name + "_template.json")
            config_path = config_dir.joinpath(reactor_name + "_config.json")
            build_config_path = config_dir.joinpath(reactor_name + "_build_config.json")
            build_tweaks_path = config_dir.joinpath(reactor_name + "_build_tweaks.json")

            return cls.from_json(
                template_path, config_path, build_config_path, build_tweaks_path
            )
        else:
            raise FileNotFoundError(
                f"Specified config directory not a directory: {config_dir}"
            )<|MERGE_RESOLUTION|>--- conflicted
+++ resolved
@@ -42,42 +42,8 @@
 from bluemira.base.look_and_feel import bluemira_print, bluemira_warn, print_banner
 from bluemira.base.parameter import ParameterFrame
 
-<<<<<<< HEAD
-# BLUEPRINT system imports
-from BLUEPRINT.systems import (
-    ReactorSystem,
-    STBreedingBlanket,
-    BreedingBlanket,
-    Divertor,
-    Plasma,
-    HCDSystem,
-    Cryostat,
-    VacuumVessel,
-    RadiationShield,
-    ReactorCrossSection,
-    BalanceOfPlant,
-    ToroidalFieldCoils,
-    PoloidalFieldCoils,
-    ThermalShield,
-)
-from BLUEPRINT.systems.maintenance import RMMetrics
-from BLUEPRINT.systems.optimisation_callbacks import (
-    TF_optimiser,
-    EQ_optimiser,
-    ATEC_optimiser,
-    FW_optimiser,
-)
-from BLUEPRINT.systems.plotting import ReactorPlotter
-from BLUEPRINT.systems.physicstoolbox import (
-    n_DT_reactions,
-    n_DD_reactions,
-    lambda_q,
-    estimate_kappa95,
-)
-=======
 # PROCESS imports
 from bluemira.codes import run_systems_code
->>>>>>> c314f63d
 
 # Equilibria imports
 from bluemira.equilibria import AbInitioEquilibriumProblem
@@ -106,16 +72,9 @@
 from BLUEPRINT.cad.cadtools import check_STL_folder
 from BLUEPRINT.geometry.geomtools import qrotate
 
-<<<<<<< HEAD
-# BLUEPRINT.nova imports
-from BLUEPRINT.nova.stream import StreamFlow
-from BLUEPRINT.nova.structure import CoilArchitect
-from BLUEPRINT.nova.firstwall import FirstWallProfile
-=======
 # Utility imports
 from BLUEPRINT.geometry.loop import Loop, point_loop_cast
 from BLUEPRINT.geometry.parameterisations import flatD, negativeD
->>>>>>> c314f63d
 
 # Neutronics imports
 from BLUEPRINT.neutronics.simpleneutrons import BlanketCoverage
