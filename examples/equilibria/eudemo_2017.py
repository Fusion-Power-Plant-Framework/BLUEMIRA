--- conflicted
+++ resolved
@@ -30,13 +30,8 @@
 # %%
 
 import json
-<<<<<<< HEAD
-from copy import deepcopy
-import numpy as np
-=======
 import os
 
->>>>>>> 0f5a1f0e
 import matplotlib.pyplot as plt
 import numpy as np
 from IPython import get_ipython
