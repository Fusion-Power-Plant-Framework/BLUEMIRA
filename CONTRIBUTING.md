--- conflicted
+++ resolved
@@ -145,14 +145,7 @@
 
 ## Releases and Packaging
 
-<<<<<<< HEAD
 Release versions of bluemira are generated from git tags, and [versioneer](https://github.com/python-versioneer/python-versioneer) is used so that the most recent tag is 
 dynamically pulled into the bluemira itself to set `__version__` correctly. [Useage of versioneer for releases](https://github.com/python-versioneer/python-versioneer/blob/master/INSTALL.md#post-installation-usage) is 
 quite straightforward, and that link also gives details on how versioneer is installed, should it be necessary to do that again. If this fails and you haven't touched `versioneer.py` or `bluemira/_version.py`, then it is possible
-that versioneer needs to be updated: <https://github.com/python-versioneer/python-versioneer#updating-versioneer>
-=======
-Release versions of BLUEMIRA are generated from git tags, and [versioneer](https://github.com/python-versioneer/python-versioneer) is used so that the most recent tag is 
-dynamically pulled into the BLUEMIRA itself to set `__version__` correctly. [Useage of versioneer for releases](https://github.com/python-versioneer/python-versioneer/blob/master/INSTALL.md#post-installation-usage) is 
-quite straightforward, and that link also gives details on how versioneer is installed, should it be necessary to do that again. If this fails and you haven't touched `versioneer.py` or `BLUEMIRA/_version.py`, then it is possible
-that versioneer needs to be updated: <https://github.com/python-versioneer/python-versioneer#updating-versioneer>
->>>>>>> 713a2ebd
+that versioneer needs to be updated: <https://github.com/python-versioneer/python-versioneer#updating-versioneer>