# bluemira is an integrated inter-disciplinary design tool for future fusion
# reactors. It incorporates several modules, some of which rely on other
# codes, to carry out a range of typical conceptual fusion reactor design
# activities.
#
# Copyright (C) 2021 M. Coleman, J. Cook, F. Franza, I.A. Maione, S. McIntosh, J. Morris,
#                    D. Short
#
# bluemira is free software; you can redistribute it and/or
# modify it under the terms of the GNU Lesser General Public
# License as published by the Free Software Foundation; either
# version 2.1 of the License, or (at your option) any later version.
#
# bluemira is distributed in the hope that it will be useful,
# but WITHOUT ANY WARRANTY; without even the implied warranty of
# MERCHANTABILITY or FITNESS FOR A PARTICULAR PURPOSE. See the GNU
# Lesser General Public License for more details.
#
# You should have received a copy of the GNU Lesser General Public
# License along with bluemira; if not, see <https://www.gnu.org/licenses/>.

"""
Built-in build steps for making shapes
"""

import copy
from typing import Dict, Type

from bluemira.base.builder import BuildConfig, Builder, BuilderError
from bluemira.base.components import Component, PhysicalComponent
from bluemira.base.look_and_feel import bluemira_debug, bluemira_print
from bluemira.geometry.optimisation import GeometryOptimisationProblem
from bluemira.geometry.parameterisations import GeometryParameterisation
from bluemira.utilities.optimiser import Optimiser
from bluemira.utilities.tools import get_class_from_module


class ParameterisedShapeBuilder(Builder):
    """
    Abstract builder class for building parameterised shapes.
    """

    _required_config = ["param_class", "variables_map"]

    _param_class: Type[GeometryParameterisation]
    _variables_map: Dict[str, str]

    def _extract_config(self, build_config: BuildConfig):
        super()._extract_config(build_config=build_config)

        self._param_class: Type[GeometryParameterisation] = get_class_from_module(
            build_config["param_class"],
            default_module="bluemira.geometry.parameterisations",
        )
        self._variables_map: Dict[str, str] = build_config["variables_map"]
        self._extract_required_params()

    def _extract_required_params(self):
        self._required_params = copy.deepcopy(self._required_params)
        for var in self._variables_map.values():
            if isinstance(var, dict) and isinstance(var["value"], str):
                self._required_params += [var["value"]]
            elif isinstance(var, str):
                self._required_params += [var]

    def _derive_shape_params(self):
        shape_params = {}
        for key, val in self._variables_map.items():
            if isinstance(val, str):
                val = self._params.get(val)

            if isinstance(val, dict):
                if isinstance(val["value"], str):
                    val["value"] = self._params.get(val["value"])
            else:
                val = {"value": val}

            shape_params[key] = val
        return shape_params

    def reinitialise(self, params, **kwargs):
        """
        Create the GeometryParameterisation from the provided param_class and
        variables_map.

        Parameters
        ----------
        params: Dict[str, Any]
            The parameterisation containing at least the required params for this
            Builder.
        """
        super().reinitialise(params, **kwargs)

        shape_params = self._derive_shape_params()
        shape = self._param_class(shape_params)
        self._shape = shape


class OptimisedShapeBuilder(ParameterisedShapeBuilder):
    """
    An abstract builder that optimises a parameterised shaped based on a design problem.
    """

    _required_config = ParameterisedShapeBuilder._required_config + ["problem_class"]
    _problem_class: Type[GeometryOptimisationProblem]
    _default_runmode: str = "run"

    def _extract_config(self, build_config: BuildConfig):
        super()._extract_config(build_config)

        problem_class = build_config["problem_class"]
        if isinstance(problem_class, str):
            self._problem_class = get_class_from_module(problem_class)
        elif isinstance(problem_class, type):
            self._problem_class = problem_class
        else:
            raise BuilderError(
                "problem_class must either be a str pointing to the class to be loaded "
                f"or the class itself - got {problem_class}."
            )
        self._algorithm_name = build_config.get("algorithm_name", "SLSQP")
        self._opt_conditions = build_config.get("opt_conditions", {"max_eval": 100})
        self._opt_parameters = build_config.get("opt_parameters", {})

    def run(self, *args, **kwargs):
        """
        Optimise the shape using the provided parameterisation and optimiser.
        """
<<<<<<< HEAD
=======
        bluemira_debug(
            f"""Setting up design problem with:
algorithm_name: {self._algorithm_name}
n_variables: {self._shape.variables.n_free_variables}
opt_conditions: {self._opt_conditions}
opt_parameters: {self._opt_parameters}"""
        )
>>>>>>> ea26c80a
        optimiser = Optimiser(
            self._algorithm_name,
            self._shape.variables.n_free_variables,
            self._opt_conditions,
            self._opt_parameters,
        )
        self._design_problem = self._problem_class(
            self._shape, optimiser, *args, **kwargs
        )
<<<<<<< HEAD
=======

        bluemira_print(
            f"Solving design problem: {self._design_problem.__class__.__name__}"
        )
        if self._shape.n_ineq_constraints > 0:
            bluemira_debug("Applying shape constraints")
            self._design_problem.apply_shape_constraints()

        bluemira_debug("Solving...")
>>>>>>> ea26c80a
        self._design_problem.solve()


class SimpleBuilderMixin:
    """
    A mixin class for building a single labelled component from an abstract Builder.
    """

    _label: str

    def __init__(self, *args, **kwargs):
        self._required_config = copy.deepcopy(super()._required_config) + ["label"]

        super().__init__(*args, **kwargs)

    def _extract_config(self, build_config: BuildConfig):
        super()._extract_config(build_config)

        self._label: str = build_config["label"]

    def build(self, **kwargs) -> Component:
        """
        Build the components from parameterised shapes using the provided configuration
        and parameterisation.

        Returns
        -------
        component: Component
            The Component built by this builder.
        """
        component = super().build(**kwargs)

        component.add_child(
            PhysicalComponent(self._label, self._shape.create_shape(label=self._label))
        )

        return component


class MakeParameterisedShape(SimpleBuilderMixin, ParameterisedShapeBuilder):
    """
    A builder that constructs a Component using a parameterised shape.
    """

    pass
<<<<<<< HEAD


=======


>>>>>>> ea26c80a
class MakeOptimisedShape(SimpleBuilderMixin, OptimisedShapeBuilder):
    """
    A builder that constructs an optimised Component using a parameterised shape and
    design problem.
    """

    pass<|MERGE_RESOLUTION|>--- conflicted
+++ resolved
@@ -126,8 +126,6 @@
         """
         Optimise the shape using the provided parameterisation and optimiser.
         """
-<<<<<<< HEAD
-=======
         bluemira_debug(
             f"""Setting up design problem with:
 algorithm_name: {self._algorithm_name}
@@ -135,7 +133,6 @@
 opt_conditions: {self._opt_conditions}
 opt_parameters: {self._opt_parameters}"""
         )
->>>>>>> ea26c80a
         optimiser = Optimiser(
             self._algorithm_name,
             self._shape.variables.n_free_variables,
@@ -145,8 +142,6 @@
         self._design_problem = self._problem_class(
             self._shape, optimiser, *args, **kwargs
         )
-<<<<<<< HEAD
-=======
 
         bluemira_print(
             f"Solving design problem: {self._design_problem.__class__.__name__}"
@@ -156,7 +151,6 @@
             self._design_problem.apply_shape_constraints()
 
         bluemira_debug("Solving...")
->>>>>>> ea26c80a
         self._design_problem.solve()
 
 
@@ -202,13 +196,8 @@
     """
 
     pass
-<<<<<<< HEAD
-
-
-=======
-
-
->>>>>>> ea26c80a
+
+
 class MakeOptimisedShape(SimpleBuilderMixin, OptimisedShapeBuilder):
     """
     A builder that constructs an optimised Component using a parameterised shape and
