--- conflicted
+++ resolved
@@ -29,7 +29,7 @@
 
 import bluemira.base.components as bm_comp
 import bluemira.geometry as bm_geo
-<<<<<<< HEAD
+from bluemira.builders.EUDEMO._varied_offset import varied_offset
 from bluemira.geometry.face import BluemiraFace
 from bluemira.geometry.tools import (
     boolean_cut,
@@ -40,9 +40,13 @@
     revolve_shape,
     sweep_shape,
 )
-=======
-from bluemira.builders.EUDEMO._varied_offset import varied_offset  # noqa :F401
->>>>>>> 3f5e11a4
+
+__all__ = (
+    "circular_pattern_component",
+    "pattern_revolved_silhouette",
+    "pattern_lofted_silhouette",
+    "varied_offset",
+)
 
 
 def circular_pattern_component(
