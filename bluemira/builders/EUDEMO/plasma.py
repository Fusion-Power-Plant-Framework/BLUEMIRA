--- conflicted
+++ resolved
@@ -48,9 +48,6 @@
 from bluemira.geometry._deprecated_loop import Loop
 from bluemira.geometry.face import BluemiraFace
 from bluemira.geometry.parameterisations import PrincetonD
-<<<<<<< HEAD
-import bluemira.utilities.plot_tools as bm_plot_tools
-=======
 from bluemira.geometry.tools import (
     make_circle,
     make_polygon,
@@ -58,7 +55,7 @@
     revolve_shape,
 )
 from bluemira.geometry.wire import BluemiraWire
->>>>>>> a31965c9
+import bluemira.utilities.plot_tools as bm_plot_tools
 
 
 class PlasmaComponent(Component):
