# SPDX-FileCopyrightText: 2021-present M. Coleman, J. Cook, F. Franza
# SPDX-FileCopyrightText: 2021-present I.A. Maione, S. McIntosh
# SPDX-FileCopyrightText: 2021-present J. Morris, D. Short
#
# SPDX-License-Identifier: LGPL-2.1-or-later

"""
Fusion reactions
"""

from dataclasses import dataclass, field
from enum import Enum, auto
from typing import Union

import numpy as np
import numpy.typing as npt

from bluemira.base.constants import (
    D_MOLAR_MASS,
    ELECTRON_MOLAR_MASS,
    HE3_MOLAR_MASS,
    HE_MOLAR_MASS,
    NEUTRON_MOLAR_MASS,
    PROTON_MOLAR_MASS,
    T_MOLAR_MASS,
    raw_uc,
)
from bluemira.base.look_and_feel import bluemira_warn

__all__ = [
    "E_DT_fusion",
    "E_DD_fusion",
    "n_DT_reactions",
    "n_DD_reactions",
    "reactivity",
    "r_T_burn",
    "r_D_burn_DT",
]


def E_DT_fusion() -> float:
    """
    Calculates the total energy released from the D-T fusion reaction

    Returns
    -------
    The energy released from a single D-T fusion reaction [J]

    Notes
    -----
    The energy gained is equal to the mass lost:
        :math:`\\Delta E = \\Delta m c^2`

    where the change of mass is the difference between the products' and reactants'
    mass in the equation below.

    .. math::

        {^{2}_{1}H}+{^{3}_{1}H}~\\rightarrow~{^{4}_{2}He}~
        (3.5~\\text{MeV})+\\text{n}^{0} (14.1 ~\\text{MeV})\n
    """
    delta_m = (D_MOLAR_MASS + T_MOLAR_MASS) - (HE_MOLAR_MASS + NEUTRON_MOLAR_MASS)
    return raw_uc(delta_m, "amu", "J")


def E_DD_fusion() -> float:
    r"""
    Calculates the total energy released from the D-D fusion reaction

    Returns
    -------
    The energy released from a single D-D fusion reaction [J]

    Notes
    -----
    THe D-D reaction consists of 2 types of reactions, with a temperature dependent
    branching ratio; this ratio hovers around 50:50 for fusion relevant energies.

    .. math::

        {^{2}_{1}H}+{^{2}_{1}H}~&\rightarrow~{^{3}_{1}H}
        (1.01 ~\text{MeV})+\text{p} (3.02~\text{MeV})~~[50 \text{%}]

        &\rightarrow~{^{3}_{2}He} (0.82~\text{MeV})+\text{n}^{0} (2.45~\text{MeV})~~[50 \text{%}]

    The energy gained is equal to the mass lost from the reaction above.
        :math:`\Delta E = \Delta m c^2`
    """  # noqa: W505, E501
    # NOTE: Electron mass must be included with proton mass
    delta_m = np.array(
        [
            D_MOLAR_MASS
            + D_MOLAR_MASS
            - (T_MOLAR_MASS + PROTON_MOLAR_MASS + ELECTRON_MOLAR_MASS),
            (D_MOLAR_MASS + D_MOLAR_MASS) - (HE3_MOLAR_MASS + NEUTRON_MOLAR_MASS),
        ]
    )
    delta_m = np.average(delta_m)
    return raw_uc(delta_m, "amu", "J")


def n_DT_reactions(p_fus: float) -> float:
    """
    Calculates the number of D-T fusion reactions per s for a given D-T fusion
    power

<<<<<<< HEAD
    :math:`n_{reactions} = \\frac{P_{fus}}{E_{DT}}`
=======
    :math:`n_{reactions} = \\frac{P_{fus}[W]}{17.58 [MeV]eV[J]} [1/s]`
>>>>>>> 1be91dc4

    Parameters
    ----------
    p_fus:
        D-T fusion power [W]

    Returns
    -------
    Number of D-T reactions per second [1/s]
    """
    return p_fus / E_DT_fusion()


def n_DD_reactions(p_fus: float) -> float:
    """
    Calculates the number of D-D fusion reactions per s for a given D-D fusion
    power

<<<<<<< HEAD
    :math:`n_{reactions} = \\frac{P_{fus}}{E_{DD}}`
=======
    :math:`n_{reactions} = \\frac{P_{fus}[W]}{E_{DD} [MeV] eV[J]} [1/s]`
>>>>>>> 1be91dc4

    Parameters
    ----------
    p_fus:
        D-D fusion power [W]

    Returns
    -------
    Number of D-D reactions per second [1/s]
    """
    return p_fus / E_DD_fusion()


def r_T_burn(p_fus: float) -> float:  # noqa: N802
    """
    Calculates the tritium burn rate for a given fusion power

    :math:`\\dot{m_{b}} = \\frac{P_{fus}}{E_{DT}}`

    Parameters
    ----------
    p_fus:
        D-T fusion power [W]

    Returns
    -------
<<<<<<< HEAD
    T burn rate in the plasma [g/s]
    """
    return n_DT_reactions(p_fus) * T_MOLAR_MASS / N_AVOGADRO
=======
    T burn rate in the plasma [kg/s]
    """  # noqa: W505, E501
    return n_DT_reactions(p_fus) * raw_uc(T_MOLAR_MASS, "amu", "kg")
>>>>>>> 1be91dc4


def r_D_burn_DT(p_fus: float) -> float:
    """
    Calculates the deuterium burn rate for a given fusion power in D-T

    Parameters
    ----------
    p_fus:
        D-T fusion power [W]

    Returns
    -------
    D burn rate in the plasma [g/s]

    Notes
    -----
    .. math::
<<<<<<< HEAD

        \\dot{m_{b}} = \\frac{P_{fus}}{E_{DT}}

=======
        \\dot{m_{b}} = \\frac{P_{fus}[MW]M_{D}[g/mol]}
        {17.58 [MeV]eV[J]N_{A}[1/mol]} [kg/s]
>>>>>>> 1be91dc4
    """
    return n_DT_reactions(p_fus) * raw_uc(D_MOLAR_MASS, "amu", "kg")


class Reactions(Enum):
    """
    Reactions with support for reactivity.
    """

    D_T = auto()  # D + T --> 4He + n reaction
    D_D = auto()  # D + D --> 0.5 D-D1 + 0.5 D-D2
    D_D1 = auto()  # D + D --> 3He + n reaction [50 %]
    D_D2 = auto()  # D + D --> T + p reaction [50 %]
    D_He3 = auto()  # D + 3He --> 4He + p reaction


class ReactivityMethod(Enum):
    BOSCH_HALE = auto()
    PLASMOD = auto()
    JOHNER = auto()


def reactivity(
    temp_k: Union[float, np.ndarray],
    reaction: Union[str, Reactions] = Reactions.D_T,
    method: Union[str, ReactivityMethod] = ReactivityMethod.BOSCH_HALE,
) -> Union[float, np.ndarray]:
    """
    Calculate the thermal reactivity of a fusion reaction in Maxwellian plasmas,
    \\t:math:`<\\sigma v>`

    Parameters
    ----------
    temp_k:
        Temperature [K]
    reaction:
        The fusion reaction
    method:
        The parameterisation to use when calculating the reactivity

    Returns
    -------
    Reactivity of the reaction at the specified temperature(s) [m^3/s]
    """
    if not isinstance(reaction, Reactions):
        reaction = Reactions[reaction.replace("-", "_")]
    if not isinstance(method, ReactivityMethod):
        method = ReactivityMethod[method.replace("-", "_").upper()]
    mapping = {
        ReactivityMethod.BOSCH_HALE: _reactivity_bosch_hale,
        ReactivityMethod.PLASMOD: _reactivity_plasmod,
        ReactivityMethod.JOHNER: _reactivity_johner,
    }

    return mapping[method](raw_uc(temp_k, "K", "keV"), reaction)


@dataclass
class BoschHale_DT_4Hen:
    """
    Bosch-Hale parameterisation data for the reaction:

    D + T --> 4He + n

    H.-S. Bosch and G.M. Hale 1992 Nucl. Fusion 32 611
    DOI 10.1088/0029-5515/32/4/I07
    """

    t_min: float = 0.2  # [keV]
    t_max: float = 100  # [keV]
    bg: float = 34.3827  # [keV**0.5]
    mrc2: float = 1.124656e6  # [keV]
    c: npt.NDArray = field(
        default_factory=lambda: np.array(
            [
                1.17302e-9,
                1.51361e-2,
                7.51886e-2,
                4.60643e-3,
                1.35000e-2,
                -1.06750e-4,
                1.36600e-5,
            ]
        )
    )


@dataclass
class BoschHale_DD_3Hen:
    """
    Bosch-Hale parameterisation data for the reaction:

    D + D --> 3He + n

    H.-S. Bosch and G.M. Hale 1992 Nucl. Fusion 32 611
    DOI 10.1088/0029-5515/32/4/I07
    """

    t_min: float = 0.2  # [keV]
    t_max: float = 100  # [keV]
    bg: float = 31.3970  # [keV**0.5]
    mrc2: float = 0.937814e6  # [keV]
    c: npt.NDArray = field(
        default_factory=lambda: np.array(
            [
                5.43360e-12,
                5.85778e-3,
                7.68222e-3,
                0.0,
                -2.96400e-6,
                0.0,
                0.0,
            ]
        )
    )


@dataclass
class BoschHale_DD_Tp:
    """
    Bosch-Hale parameterisation data for the reaction:

    D + D --> T + p

    H.-S. Bosch and G.M. Hale 1992 Nucl. Fusion 32 611
    DOI 10.1088/0029-5515/32/4/I07
    """

    t_min: float = 0.2  # [keV]
    t_max: float = 100  # [keV]
    bg: float = 31.3970  # [keV**0.5]
    mrc2: float = 0.937814e6  # [keV]
    c: npt.NDArray = field(
        default_factory=lambda: np.array(
            [
                5.65718e-12,
                3.41267e-3,
                1.99167e-3,
                0.0,
                1.05060e-5,
                0.0,
                0.0,
            ]
        )
    )


@dataclass
class BoschHale_DHe3_4Hep:
    """
    Bosch-Hale parameterisation data for the reaction:

    D + 3He --> 4He + p

    H.-S. Bosch and G.M. Hale 1992 Nucl. Fusion 32 611
    DOI 10.1088/0029-5515/32/4/I07
    """

    t_min: float = 0.5  # [keV]
    t_max: float = 190  # [keV]
    bg: float = 68.7508  # [keV**0.5]
    mrc2: float = 1.124572e6  # [keV]
    c: npt.NDArray = field(
        default_factory=lambda: np.array(
            [
                5.51036e-10,
                6.41918e-3,
                -2.02896e-3,
                -1.91080e-5,
                1.35776e-4,
                0.0,
                0.0,
            ]
        )
    )


def _reactivity_bosch_hale(
    temp_kev: Union[float, np.ndarray], reaction: Reactions
) -> Union[float, np.ndarray]:
    """
    Bosch-Hale reactivity parameterisation for Maxwellian plasmas

    Parameters
    ----------
    temp_kev:
        Temperature [keV]
    reaction:
        The fusion reaction

    Returns
    -------
    Reactivity of the reaction at the specified temperature(s) [m^3/s]

    Notes
    -----
    H.-S. Bosch and G.M. Hale 1992 Nucl. Fusion 32 611
    DOI 10.1088/0029-5515/32/4/I07
    """
    if reaction == Reactions.D_D:
        return 0.5 * (
            _reactivity_bosch_hale(temp_kev, Reactions.D_D1)
            + _reactivity_bosch_hale(temp_kev, Reactions.D_D2)
        )
    mapping = {
        Reactions.D_T: BoschHale_DT_4Hen(),
        Reactions.D_D1: BoschHale_DD_3Hen(),
        Reactions.D_D2: BoschHale_DD_Tp(),
        Reactions.D_He3: BoschHale_DHe3_4Hep(),
    }
    data = mapping[reaction]

    if np.min(temp_kev) < data.t_min:
        bluemira_warn(
            f"The Bosch-Hale parameterisation for reaction {reaction} is only valid "
            f"between {data.t_min} and {data.t_max} keV, not {np.min(temp_kev)} keV."
        )
    if np.max(temp_kev) > data.t_max:
        bluemira_warn(
            f"The Bosch-Hale parameterisation for reaction {reaction} is only valid "
            f"between {data.t_min} and {data.t_max} keV, not {np.max(temp_kev)} keV."
        )

    frac = (
        temp_kev
        * (data.c[1] + temp_kev * (data.c[3] + temp_kev * data.c[5]))
        / (1 + temp_kev * (data.c[2] + temp_kev * (data.c[4] + temp_kev * data.c[6])))
    )
    theta = temp_kev / (1 - frac)
    chi = (data.bg**2 / (4 * theta)) ** (1 / 3)
    return (
        1e-6
        * data.c[0]
        * theta
        * np.sqrt(chi / (data.mrc2 * temp_kev**3))
        * np.exp(-3 * chi)
    )


def _reactivity_plasmod(
    temp_kev: Union[float, np.ndarray], reaction: Reactions
) -> Union[float, np.ndarray]:
    """
    Reactivity equations used in PLASMOD (original source unknown)

    Parameters
    ----------
    temp_kev:
        Temperature [keV]
    reaction:
        The fusion reaction

    Returns
    -------
    Reactivity of the reaction at the specified temperature(s) [m^3/s]
    """
    if reaction == Reactions.D_T:
        t3 = temp_kev ** (-1 / 3)

        term_1 = 8.972 * np.exp(-19.9826 * t3) * t3**2
        term_2 = (temp_kev + 1.0134) / (1 + 6.386e-3 * (temp_kev + 1.0134) ** 2)
        term_3 = 1.877 * np.exp(-0.16176 * temp_kev * np.sqrt(temp_kev))
        return 1e-19 * term_1 * (term_2 + term_3)

    if reaction == Reactions.D_D:
        term_1 = (
            0.16247 + 0.001741 * temp_kev - 0.029 * np.exp(-0.3843 * np.sqrt(temp_kev))
        )
        term_2 = np.exp(-18.8085 / (temp_kev ** (1 / 3))) / (temp_kev ** (1 / 3)) ** 2
        return 1e-19 * term_1 * term_2

    raise ValueError(
        f"This function only supports D-D and D-T, not {reaction.name.replace('_', '-')}"
    )


def _reactivity_johner(
    temp_kev: Union[float, np.ndarray], reaction: Reactions
) -> Union[float, np.ndarray]:
    """
    Johner's monomial fit for analytical calculations

    Parameters
    ----------
    temp_kev:
        Temperature [keV]
    reaction:
        The fusion reaction

    Returns
    -------
    Reactivity of the reaction at the specified temperature(s) [m^3/s]

    Notes
    -----
    Johner, Jean (2011). HELIOS: a zero-dimensional tool for next step and reactor
    studies. Fusion Science and Technology, 59(2), 308-313. Appendix E.II
    """
    if reaction != Reactions.D_T:
        raise ValueError(
            f"This function only supports D-T, not {reaction.name.replace('_', '-')}"
        )

    if np.max(temp_kev) > 100:  # noqa: PLR2004
        bluemira_warn("The Johner parameterisation is not valid for T > 100 keV")
    if np.min(temp_kev) < 5.3:  # noqa: PLR2004
        bluemira_warn("The Johner parameterisation is not valid for T < 5.3 keV")

    sigma_v = np.zeros_like(temp_kev)
    idx_1 = np.nonzero((temp_kev >= 5.3) & (temp_kev <= 10.3))[0]  # noqa: PLR2004
    idx_2 = np.nonzero((temp_kev >= 10.3) & (temp_kev <= 18.5))[0]  # noqa: PLR2004
    idx_3 = np.nonzero((temp_kev >= 18.5) & (temp_kev <= 39.9))[0]  # noqa: PLR2004
    idx_4 = np.nonzero((temp_kev >= 39.9) & (temp_kev <= 100.0))[0]  # noqa: PLR2004
    t1 = temp_kev[idx_1]
    t2 = temp_kev[idx_2]
    t3 = temp_kev[idx_3]

    sigma_v[idx_1] = 1.15e-25 * t1**3
    sigma_v[idx_2] = 1.18e-24 * t2**2
    sigma_v[idx_3] = 2.18e-23 * t3
    sigma_v[idx_4] = 8.69e-22
    if isinstance(temp_kev, (float, int)):
        return float(sigma_v)
    return sigma_v<|MERGE_RESOLUTION|>--- conflicted
+++ resolved
@@ -104,11 +104,7 @@
     Calculates the number of D-T fusion reactions per s for a given D-T fusion
     power
 
-<<<<<<< HEAD
     :math:`n_{reactions} = \\frac{P_{fus}}{E_{DT}}`
-=======
-    :math:`n_{reactions} = \\frac{P_{fus}[W]}{17.58 [MeV]eV[J]} [1/s]`
->>>>>>> 1be91dc4
 
     Parameters
     ----------
@@ -127,11 +123,7 @@
     Calculates the number of D-D fusion reactions per s for a given D-D fusion
     power
 
-<<<<<<< HEAD
     :math:`n_{reactions} = \\frac{P_{fus}}{E_{DD}}`
-=======
-    :math:`n_{reactions} = \\frac{P_{fus}[W]}{E_{DD} [MeV] eV[J]} [1/s]`
->>>>>>> 1be91dc4
 
     Parameters
     ----------
@@ -158,15 +150,9 @@
 
     Returns
     -------
-<<<<<<< HEAD
-    T burn rate in the plasma [g/s]
-    """
-    return n_DT_reactions(p_fus) * T_MOLAR_MASS / N_AVOGADRO
-=======
     T burn rate in the plasma [kg/s]
     """  # noqa: W505, E501
     return n_DT_reactions(p_fus) * raw_uc(T_MOLAR_MASS, "amu", "kg")
->>>>>>> 1be91dc4
 
 
 def r_D_burn_DT(p_fus: float) -> float:
@@ -185,14 +171,8 @@
     Notes
     -----
     .. math::
-<<<<<<< HEAD
-
+        
         \\dot{m_{b}} = \\frac{P_{fus}}{E_{DT}}
-
-=======
-        \\dot{m_{b}} = \\frac{P_{fus}[MW]M_{D}[g/mol]}
-        {17.58 [MeV]eV[J]N_{A}[1/mol]} [kg/s]
->>>>>>> 1be91dc4
     """
     return n_DT_reactions(p_fus) * raw_uc(D_MOLAR_MASS, "amu", "kg")
 
