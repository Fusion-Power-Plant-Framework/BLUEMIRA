# bluemira is an integrated inter-disciplinary design tool for future fusion
# reactors. It incorporates several modules, some of which rely on other
# codes, to carry out a range of typical conceptual fusion reactor design
# activities.
#
# Copyright (C) 2021 M. Coleman, J. Cook, F. Franza, I.A. Maione, S. McIntosh, J. Morris,
#                    D. Short
#
# bluemira is free software; you can redistribute it and/or
# modify it under the terms of the GNU Lesser General Public
# License as published by the Free Software Foundation; either
# version 2.1 of the License, or (at your option) any later version.
#
# bluemira is distributed in the hope that it will be useful,
# but WITHOUT ANY WARRANTY; without even the implied warranty of
# MERCHANTABILITY or FITNESS FOR A PARTICULAR PURPOSE. See the GNU
# Lesser General Public License for more details.
#
# You should have received a copy of the GNU Lesser General Public
# License along with bluemira; if not, see <https://www.gnu.org/licenses/>.

"""
A coordinate-series object class.
"""

import numpy as np
from scipy.spatial.distance import cdist
from scipy.interpolate import interp1d
import matplotlib.pyplot as plt
from matplotlib.patches import PathPatch
from bluemira.base.look_and_feel import bluemira_warn
from bluemira.utilities.plot_tools import (
    coordinates_to_path,
    Plot3D,
    BluemiraPathPatch3D,
)
from bluemira.geometry.constants import D_TOLERANCE
from bluemira.geometry._deprecated_base import GeomBase, GeometryError, Plane
from bluemira.geometry._deprecated_tools import (
    check_ccw,
    quart_rotate,
    rotation_matrix_v1v2,
    bounding_box,
    get_perimeter,
    get_area,
    get_centroid_2d,
    get_centroid_3d,
    get_normal_vector,
    offset,
    vector_lengthnorm,
<<<<<<< HEAD
    in_polygon,
=======
>>>>>>> 64cd5a20
)
from bluemira.utilities.tools import is_num


class Loop(GeomBase):
    """
    The Loop object, which holds a set of connected 2D/3D coordinates and
    provides methods to manipulate them.

    Loops must be comprised of planar coordinates for some methods to work.

    Loops cannot be self-intersecting.

    Loops are by default anti-clockwise. Closed loops will automatically be
    made anti-clockwise, unless otherwise specified.

    Loops can be geometrically open or closed, but some methods only make sense
    for closed loops.

    Parameters
    ----------
    x: Union[Iterable, float, int, None]
        The set of x coordinates [m]
    y: Union[Iterable, float, int, None]
        The set of y coordinates [m]
    z: Union[Iterable, float, int, None]
        The set of z coordinates [m]
    enforce_ccw: bool
        Whether or not to enforce counter-clockwise direction (default False).

    If only two coordinate sets are provided, will automatically backfill
    the third coordinate with np.zeros(n)

    Notes
    -----
    The Loop object should no longer be used for geometries that will later
    be made into CAD. Please use Shape2D and Shape3D when making geometries and
    CAD. The make direct use of CAD primitives and lead to better CAD.

    Loop will potentially be deprecated in future, and should only be used as a
    utility for discretised geometries.
    """

    __slots__ = [
        "_x",
        "_y",
        "_z",
        "_ndim",
        "_plan_dims",
        "_plane",
        "_n_hat",
        "closed",
        "ccw",
        "inner",
        "outer",
    ]

    def __init__(self, x=None, y=None, z=None, enforce_ccw=True):
        self.x = x
        self.y = y
        self.z = z
        self._check_lengths()

        # Constructors
        self.inner = None
        self.outer = None
        # Cached property constructors
        self._ndim = None
        self._plan_dims = None
        self._plane = None
        self._n_hat = None

        self.plan_dims  # call property because it messes around with stuff :(
        self.closed = self._check_closed()
        self.ccw = self._check_ccw()
        if not self.ccw:
            if enforce_ccw:
                self.reverse()
        self._remove_duplicates(enforce_ccw)

    @classmethod
    def from_dict(cls, xyz_dict):
        """
        Initialise a Loop object from a dictionary.

        Parameters
        ----------
        xyz_dict: dict
            Dictionary with {'x': [], 'y': [], 'z': []}
        """
        # NOTE: Stabler than **xyz_dict
        x = xyz_dict.get("x", 0)
        y = xyz_dict.get("y", 0)
        z = xyz_dict.get("z", 0)
        return cls(x=x, y=y, z=z)

    @classmethod
    def from_array(cls, xyz_array):
        """
        Initialise a Loop object from a numpy array.

        Parameters
        ----------
        xyz_array: np.array(3, n)
            The numpy array of Loop coordinates
        """
        if xyz_array.shape[0] != 3:
            raise GeometryError("Need a (3, n) shape coordinate array.")
        return cls(*xyz_array)

    # =========================================================================
    # Conversions
    # =========================================================================

    def as_dict(self):
        """
        Cast the Loop as a dictionary.

        Returns
        -------
        d: dict
            Dictionary with {'x': [], 'y': [], 'z':[]}
        """
        return {"x": self.x, "y": self.y, "z": self.z}

    # =========================================================================
    # Public properties
    # =========================================================================

    @property
    def x(self):
        """
        The x coordinate vector.
        """
        return self._x

    @x.setter
    def x(self, values):
        """
        Set the x coordinate vector.
        """
        self._x = self._check_type(self._check_len(values))

    @property
    def y(self):
        """
        The y coordinate vector.
        """
        return self._y

    @y.setter
    def y(self, values):
        """
        Set the y coordinate vector.
        """
        self._y = self._check_type(self._check_len(values))

    @property
    def z(self):
        """
        The z coordinate vector.
        """
        return self._z

    @z.setter
    def z(self, values):
        """
        Set the z coordinate vector.
        """
        self._z = self._check_type(self._check_len(values))

    @property
    def xyz(self):
        """
        3-D coordinate array
        """
        return np.array([self.x, self.y, self.z])

    @property
    def d2(self):
        """
        2-D plan dims coordinate array
        """
        return np.array([self.__getattribute__(k) for k in self.plan_dims])

    @property
    def centroid(self):
        """
        The centroid of the Loop.
        """
        if not self.closed:
            bluemira_warn("Returning centroid of an open polygon.")
        if self.ndim == 2:
            x, z = get_centroid_2d(*self.d2)
            if np.abs(x) == np.inf or np.abs(z) == np.inf:
                return np.array(get_centroid_3d(*self.xyz))
            else:
                return np.array([x, z])

        else:
            return np.array(get_centroid_3d(*self.xyz))

    @property
    def area(self) -> float:
        """
        The area inside a closed Loop.

        Returns
        -------
        area: float
            The area of the polygon [m^2]
        """
        return get_area(*self.xyz)

    @property
    def length(self) -> float:
        """
        The perimeter of the Loop.
        """
        return get_perimeter(*self.xyz)

    # =========================================================================
    # Support properties
    # =========================================================================

    @property
    def plane(self):
        """
        Support plane
        """
        if self._plane is None:
            if len(self) > 4:
                # TODO: This is weak...
                self._plane = Plane(self[0], self[int(len(self) / 2)], self[-2])
            else:
                self._plane = Plane(self[0], self[1], self[2])
        return self._plane

    @property
    def ndim(self):
        """
        Number of non-trivial dimensions
        """
        if self._ndim is None:
            count = 0
            for c in self.xyz:
                if len(c) == len(self):
                    if not np.allclose(c, c[0] * np.ones(len(self))):
                        count += 1

            self._ndim = max(count, 2)
        return self._ndim

    @property
    def n_hat(self):
        """
        Normal vector
        """
        if self._n_hat is None:
            self._n_hat = get_normal_vector(*self.xyz)

        return self._n_hat

    @property
    def plan_dims(self):
        """
        Determines the planar dimensions of the Loop
        """
        if self._plan_dims is None:
            length = max(
                [len(c) for c in [self.x, self.y, self.z] if hasattr(c, "__len__")]
            )
            if length <= 3:
                pass
            d = []
            axes = ["x", "y", "z"]
            for k in axes:
                c = self.__getattribute__(k)
                if len(c) > 1 and not np.allclose(c[0] * np.ones(length), c):
                    d.append(k)
                else:
                    if len(c) == 0:
                        c = [None]
                    if c[0] is None:
                        self.__setattr__(k, np.zeros(length))
                    else:
                        self.__setattr__(k, c[0] * np.ones(length))
            if len(d) == 1:
                # Stops error when flat lines are given (same coords in two axes)
                axes.remove(d[0])  # remove variable axis
                temp = []
                for k in axes:  # both all equal to something
                    c = self.__getattribute__(k)
                    if c[0] == 0.0:
                        pass
                    else:
                        temp.append(k)
                if len(temp) == 1:
                    d.append(temp[0])
                else:
                    # This is likely due to a 3-5 long loop which is still straight
                    # need to choose between one of the two constant dimensions
                    # Just default to x - z, this is pretty rare..
                    # usually due to an offset x - z loop
                    d = ["x", "z"]
            plan_dims = sorted(d)
            if len(plan_dims) == 3:
                # For 3-D Loops the default case will be x-z. This tends to
                # happend with Loops that have been rotated.
                plan_dims = ["x", "z"]
            self._plan_dims = plan_dims
        return self._plan_dims

    # =========================================================================
    # Modification methods
    # =========================================================================

    def open(self):
        """
        Open a closed Loop to make an open Loop.
        """
        if self.closed:
            for k in ["x", "y", "z"]:
                c = self.__getattribute__(k)
                if c is not None:
                    self.__setattr__(k, c[:-1])
            self.closed = False

    def close(self):
        """
        Close an open Loop to make a closed Loop.
        """
        if not self._check_closed():
            for k in ["x", "y", "z"]:
                c = self.__getattribute__(k)
                if c is not None:
                    self.__setattr__(k, np.append(c, c[0]))
            self.closed = True

    def reverse(self):
        """
        Reverse the direction of the Loop.
        """
        for c, p in self.as_dict().items():
            self.__setattr__(c, p[::-1])
        self.ccw = not self.ccw

    def insert(self, point, pos=0):
        """
        Insert a point into the Loop.

        Parameters
        ----------
        point: iterable(3)
            The 3-D point to insert into the Loop
        pos: int > 0
            The position of the point in the Loop (order index)
        """
        if len(point) != 3:
            point = self._point_23d(point)
        if not self._check_already_in(point):
            if self._check_plane(point):
                for p, k in zip(point, ["x", "y", "z"]):
                    c = self.__getattribute__(k)
                    if pos == -1:  # ⴽⴰⵔⴻⴼⵓⵍ ⵏⴲⵡ
                        self.__setattr__(k, np.append(c, [p]))
                    else:
                        self.__setattr__(k, np.concatenate((c[:pos], [p], c[pos:])))
            else:
                raise GeometryError("Inserted point is not on Loop plane.")

    def remove(self, pos=0):
        """
        Remove a point of index `pos` from Loop.
        """
        for k in ["x", "y", "z"]:
            c = self.__getattribute__(k)
            self.__setattr__(k, np.delete(c, pos, axis=0))

    def reorder(self, arg, pos=0):
        """
        Reorder a closed loop taking index [arg] and setting it to [pos].
        """
        if not self.closed:
            raise GeometryError("You cannot reorder an open Loop.")
        self.remove(-1)
        roll_index = arg - pos
        for k in ["x", "y", "z"]:
            c = self.__getattribute__(k)
            if c is not None:
                r = np.roll(c, roll_index)
                self.__setattr__(k, r)
        self.close()

    def sort_bottom(self):
        """
        Re-order the loop so that it is indexed at 0 at its lowest point.

        Notes
        -----
        Useful for comparing polygons with identical coordinates but different
        starting points. Will only work for closed polygons.
        """
        if not self.closed:
            bluemira_warn("You cannot sort_bottom with an open Loop.")
            return

        arg = np.argmin(self.z)
        self.reorder(arg, 0)

    def rotate(self, theta, update=True, enforce_ccw=True, **kwargs):
        """
        Rotates the Loop by an angle theta

        Parameters
        ----------
        theta: float
            The angle of rotation [degrees]
        update: bool (default = True)
            if True: will update the Loop object
            if False: will return a new Loop object, and leave this one alone
        enforce_ccw: bool (default = True)
            if True: will enforce ccw direction in new Loop
            if False: will not enforce ccw direction in new Loop

        Other Parameters
        ----------------
        theta: float
            Rotation angle [radians]
        p1: [float, float, float]
            Origin of rotation vector
        p2: [float, float, float]
            Second point defining rotation axis
        OR
        theta: float
            Rotation angle [radians]
        xo: [float, float, float]
            Origin of rotation vector
        dx: [float, float, float] or one of 'x', 'y', 'z'
            Direction vector definition rotation axis from origin.
            If a string is specified the dx vector is automatically
            calculated, e.g. 'z': (0, 0, 1)
        OR
        quart: Quarternion object
            The rotation quarternion
        xo: [float, float, float]
            Origin of rotation vector
        """
        rotated = quart_rotate(self.as_dict(), theta=np.radians(theta), **kwargs)
        if update:
            for k in ["x", "y", "z"]:
                self.__setattr__(k, rotated[k])
                self._uncache_planar_properties()
        else:
            return Loop(
                rotated["x"], rotated["y"], rotated["z"], enforce_ccw=enforce_ccw
            )

    def rotate_dcm(self, dcm, update=True):
        """
        Rotates the loop based on a direction cosine matrix

        Parameters
        ----------
        dcm: np.array
            The 3 x 3 direction cosine matrix array
        update: bool (default = True)
            if True: will update the Loop object
            if False: will return a new Loop object, and leave this one alone
        """
        xyz = dcm @ self.xyz
        if update:
            for i, k in enumerate(["x", "y", "z"]):
                self.__setattr__(k, xyz[i])
                self._uncache_planar_properties()
        else:
            return Loop(*xyz)

    def translate(self, vector, update=True):
        """
        Translates the Loop

        Parameters
        ----------
        vector: iterable(3)
            The [dx, dy, dz] vector to translate the Loop by
        update: bool (default = True)
            Whether or not to update the Loop object. If False, will return a
            new Loop object
        """
        if not isinstance(vector, np.ndarray):
            vector = np.array(vector)
        v = vector * np.ones([len(self), 1])
        t = self.xyz + v.T
        if update:
            for i, k in enumerate(["x", "y", "z"]):
                self.__setattr__(k, t[i])
        else:
            return Loop(**dict(zip(["x", "y", "z"], t)))

    def interpolate(self, n_points):
        """
        Interpolate the Loop, modifying the underlying array.
        """
        ll = vector_lengthnorm(*self.xyz)
        linterp = np.linspace(0, 1, int(n_points))
        self.x = interp1d(ll, self.x)(linterp)
        self.y = interp1d(ll, self.y)(linterp)
        self.z = interp1d(ll, self.z)(linterp)

    # =========================================================================
    # Queries
    # =========================================================================

    def point_in_poly(self, point, include_edges=False):
        """
        Determines whether or not a point is within in the Loop

        Parameters
        ----------
        point: iterable(2-3)
            The 2-D or 3-D coordinates of the point (coord conversion handled)
        include_edges: bool
            Whether or not to return True if a point is on the perimeter of the
            Loop

        Returns
        -------
        in_polygon: bool
            Whether or not the point is within the Loop
        """
        point = self._point32d(point)
        return in_polygon(*point, self.d2.T, include_edges=include_edges)

    def distance_to(self, point):
        """
        Calculates the distances from each point in the loop to the point

        Parameters
        ----------
        point: iterable(2 or 3)
            The point to which to calculate the distances

        Returns
        -------
        distances: np.array(N)
            The vector of distances to the point
        """
        if len(point) == 2:
            point = self._point_23d(point)
        point = np.array(point)
        point = point.reshape(3, 1).T
        return cdist(self.xyz.T, point, "euclidean")

    def argmin(self, point2d):
        """
        Parameters
        ----------
        point2d: iterable(2)
            The point to which to calculate the distances

        Returns
        -------
        arg: int
            The index of the closest point
        """
        return np.argmin(self.distance_to(point2d))

    def offset(self, delta):
        """
        Get a new loop offset by `delta` from existing Loop.
        3rd coordinate is also matched in the new Loop

        Parameters
        ----------
        delta: float
            The offset to take from the Loop. Negative numbers mean a smaller
            Loop

        Returns
        -------
        delta_loop: Loop
            A new Loop object offset from this Loop
        """
        if delta == 0.0:
            return self.copy()

        o = offset(self[self.plan_dims[0]], self[self.plan_dims[1]], delta)
        new = {self.plan_dims[0]: o[0], self.plan_dims[1]: o[1]}
        c = list({"x", "y", "z"} - set(self.plan_dims))[0]
        new[c] = [self[c][0]]  # Third coordinate must be all equal (flat)
        return Loop(**new)

    # =========================================================================
    # Plotting
    # =========================================================================

    def plot(self, ax=None, points=False, **kwargs):
        """
        Only deals with unique colors - no cycles here please
        Handle all kwargs explicitly here, no kwargs-magic beyond this point

        Parameters
        ----------
        ax: Axes object
            The matplotlib axes on which to plot the Loop
        points: bool
            Whether or not to plot individual points (with numbering)

        Other Parameters
        ----------------
        edgecolor: str
            The edgecolor to plot the Loop with
        facecolor: str
            The facecolor to plot the Loop fill with
        alpha: float
            The transparency to plot the Loop fill with
        """
        if self.ndim == 2 and ax is None:
            ax = kwargs.get("ax", plt.gca())
        fc = kwargs.get("facecolor", "royalblue")
        lw = kwargs.get("linewidth", 2)
        ls = kwargs.get("linestyle", "-")
        alpha = kwargs.get("alpha", 1)

        if self.closed:
            fill = kwargs.get("fill", True)
            ec = kwargs.get("edgecolor", "k")
        else:
            fill = kwargs.get("fill", False)
            ec = kwargs.get("edgecolor", "r")

        if self.ndim == 2 and not hasattr(ax, "zaxis"):
            a, b = self.plan_dims
            marker = "o" if points else None
            ax.set_xlabel(a + " [m]")
            ax.set_ylabel(b + " [m]")
            if fill:
                poly = coordinates_to_path(*self.d2)
                p = PathPatch(poly, color=fc, alpha=alpha)
                ax.add_patch(p)
            ax.plot(*self.d2, color=ec, marker=marker, linewidth=lw, linestyle=ls)
            if points:
                for i, p in enumerate(self.d2.T):
                    ax.annotate(i, xy=(p[0], p[1]))
            if not hasattr(ax, "zaxis"):
                ax.set_aspect("equal")
        else:
            kwargs = {
                "edgecolor": ec,
                "facecolor": fc,
                "linewidth": lw,
                "linestyle": ls,
                "alpha": alpha,
                "fill": fill,
            }
            self._plot_3d(ax, **kwargs)

    def _plot_3d(self, ax=None, **kwargs):
        if ax is None:
            ax = Plot3D()
            # Maintenant on re-arrange un peu pour que matplotlib puisse nous
            # montrer qqchose un peu plus correct
            x_bb, y_bb, z_bb = bounding_box(*self.xyz)
            for x, y, z in zip(x_bb, y_bb, z_bb):
                ax.plot([x], [y], [z], color="w")

        ax.plot(*self.xyz, color=kwargs["edgecolor"], lw=kwargs["linewidth"])
        if kwargs["fill"]:
            dcm = rotation_matrix_v1v2(-self.n_hat, np.array([0.0, 0.0, 1.0]))

            loop = self.rotate_dcm(dcm.T, update=False)

            c = np.array(loop._point_23d(loop.centroid))
            loop.translate(-c, update=True)

            # Pour en faire un objet que matplotlib puisse comprendre
            poly = coordinates_to_path(*loop.d2)

            # En suite en re-transforme l'objet matplotlib en 3-D!
            c = self._point_23d(self.centroid)

            p = BluemiraPathPatch3D(
                poly, -self.n_hat, c, color=kwargs["facecolor"], alpha=kwargs["alpha"]
            )
            ax.add_patch(p)

        if not hasattr(ax, "zaxis"):
            ax.set_aspect("equal")

    # =========================================================================
    # Type checking, dim-checking, and janitorial work
    # =========================================================================

    def _uncache_planar_properties(self):
        """
        Uncaches cached properties related to the Loop planar orientation.
        """
        self._plane = None
        self._n_hat = None
        self._ndim = None
        self._plan_dims = None

    @staticmethod
    def _check_len(values):
        if is_num(values):
            return [values]
        else:
            return values

    @staticmethod
    def _check_type(values):
        if values is None:
            return [None]
        if not isinstance(values, np.ndarray):
            values = np.array(values)
        return values

    def _check_lengths(self):
        """
        Checks if the input coordinates have appropriate lengths

        Raises
        ------
        GeometryError
            If the lengths are inappropriate
        """
        lengths = []
        for coord in [self.x, self.y, self.z]:
            if coord is not None:
                if hasattr(coord, "__len__"):
                    if len(coord) != 1:
                        lengths.append(len(coord))

        if len(lengths) < 2:
            raise GeometryError("Insufficient Loop dimensions specified.")

        if not (np.array(lengths) == lengths[0]).all():
            raise GeometryError(
                f"Loop coordinate vectors are of unequal lengths: {lengths}."
            )

        if lengths[0] < 2:
            raise GeometryError(f"Loops must have at least 2 vertices, not {lengths[0]}")

    def _check_closed(self):
        """
        Checks if a Loop object is closed

        Returns
        -------
        closed: bool
            Whether or not the Loop is closed
        """
        if len(self) > 2:
            for i in self.xyz:
                if i[0] != i[-1]:
                    return False
            else:
                return True
        else:
            return False

    def _check_ccw(self):
        """
        Checks if a Loop object is counter-clockwise (enforced by default)

        Returns
        -------
        ccw: bool
            Whether or not the Loop is ccw
        """
        if self.ndim == 3:
            return True  # Assume ccw if 3D Loop

        return check_ccw(*self.d2)

    def _remove_duplicates(self, enforce_ccw):
        """
        Remove duplicate points from the Loop.
        """
        if len(self) == 1:
            return
        c = self.closed
        a = np.ascontiguousarray(self.xyz.T)
        unique_a, i = np.unique(a.view([("", a.dtype)] * a.shape[1]), return_index=True)
        d = a[np.sort(i)].T
        self.x = d[0]
        self.y = d[1]
        self.z = d[2]
        if c:
            self.close()

        self.ccw = self._check_ccw()
        if not self.ccw and enforce_ccw:
            self.reverse()

    def _check_already_in(self, p):
        """
        Check to see if the point is already in the Loop.
        """
        # the below is equivalent to pythonic: if p in self.xyz.T:
        # A.k.a if point in Loop:
        # NOTE: This has tolerancing built-in
        return np.isclose(self.xyz.T, self._point_23d(p)).all(axis=1).any()

    def _check_plane(self, point, tolerance=D_TOLERANCE):
        """
        Checks if a point is on the same plane as the Loop object

        Parameters
        ----------
        point: iterable(3)
            The 3-D point to carry out plane check on
        tolerance: float
            The tolerance on the check

        Returns
        -------
        in_plane: bool
            Whether or not the point is on the same plane as the Loop object
        """
        return self.plane.check_plane(point, tolerance)

    def _get_other_3rd_dim(self, other, segments):
        plan_dim_segs, segs_3d = [], []
        for seg in segments:
            p3d, p2d = [], []
            for p in seg:
                p3, p2 = self._get_23d_points(p, other)
                p3d.append(p3)
                p2d.append(p2)
            plan_dim_segs.append(p2d)
            segs_3d.append(p3d)
        return np.array(plan_dim_segs), np.array(segs_3d)

    def _get_23d_points(self, point, other):
        othernodim = list(set(self.plan_dims) - set(other.plan_dims))[0]
        point_dict = {}
        for i, c in zip(point, other.plan_dims):
            point_dict[c] = i
        # Only works for flat Shells
        point_dict[othernodim] = other.outer[othernodim][0]
        p3 = np.array([point_dict["x"], point_dict["y"], point_dict["z"]])
        p2 = self._point_other_32d(other.outer, p3)
        return p3, p2

    def _point_23d(self, point):
        if len(point) == 3:
            return point
        else:
            p, point3 = {}, []
            for i, c in enumerate(self.plan_dims):
                p[c] = point[i]
            for c in ["x", "y", "z"]:
                if c not in self.plan_dims:
                    p[c] = self[c][0]
            for i, k in enumerate(sorted(p)):
                point3.append(p[k])
            return point3

    def _point32d(self, point):
        """
        In the same plane
        """
        if len(point) == 2:
            return point
        else:
            return self._helper_point32d(point, self.plan_dims)

    def _point_other_32d(self, other, point):
        if len(point) != 3:
            raise GeometryError("Need 3D points for conversion into 2D.")
        cdim = self._find_common_dim(other)[0]
        odim = list(set(self.plan_dims) - set(cdim))[0]
        other_point_dims = sorted([odim, cdim])
        return self._helper_point32d(point, other_point_dims)

    @staticmethod
    def _helper_point32d(point, desired_dims):
        p, point2 = {}, []
        for i, c in zip([0, 1, 2], ["x", "y", "z"]):
            if c in desired_dims:
                p[c] = point[i]
        for i, k in enumerate(sorted(p)):
            point2.append(p[k])
        return point2

    def _find_common_dim(self, other):
        cdim = list(set(self.plan_dims) & set(other.plan_dims))
        if len(cdim) == 0:
            return None
        elif len(cdim) == 2:
            raise GeometryError("Loops are on the same plane already.")
        else:
            return cdim

    # =========================================================================
    #     Magic dunder methods
    # =========================================================================

    def __getitem__(self, coord):
        """
        Imbue the Loop with dictionary- and list-like indexing.
        """
        if coord in ["x", "y", "z"]:
            return self.__getattribute__(coord)
        elif isinstance(coord, (int, slice)):
            # TODO: Resolve FutureWarning
            return self.xyz[:, coord]
        elif isinstance(coord, np.ndarray):
            return self.xyz.T[coord]
        else:
            raise GeometryError(
                "Loop can be indexed with [int] for points, "
                "[slice] for listed slices, and ['x'], ['y'], "
                "['z'], for coordinates., and numpy arrays for"
                " selections of coordinates."
            )

    def __len__(self):
        """
        Get the length of the Loop.
        """
        return len(self.x)

    def __str__(self):
        """
        Get a string representation of the Loop.
        """
        c = "closed" if self.closed else "open"
        cw = "ccw" if self.ccw else "clockwise"
        if self.ndim == 2:
            a, b = self.plan_dims
        else:
            a, b = "x-y", "z"
        return "{}-D {} {} {}-{} Loop, {} long".format(self.ndim, c, cw, a, b, len(self))

    def __eq__(self, other):
        """
        Check the Loop for equality with another Loop.

        Parameters
        ----------
        other: Loop
            The other Loop to compare against

        Returns
        -------
        equal: bool
            Whether or not the Loops are identical

        Notes
        -----
        Loops with identical coordinates but different orderings will not be
        counted as identical.
        """
        try:
            return np.all(np.allclose(self.xyz, other.xyz))
        except ValueError:
            return False

    def __hash__(self):
        """
        Hash a Loop. Used with the Python set builtin method.
        """
        return hash(str(self.x)) + hash(str(self.y)) + hash(str(self.z))

    def __instancecheck__(self, instance):
        """
        Check if something is a Loop.
        """
        from BLUEPRINT.geometry.loop import Loop

        if isinstance(instance, Loop):
            return True
        else:
            return False<|MERGE_RESOLUTION|>--- conflicted
+++ resolved
@@ -48,10 +48,7 @@
     get_normal_vector,
     offset,
     vector_lengthnorm,
-<<<<<<< HEAD
     in_polygon,
-=======
->>>>>>> 64cd5a20
 )
 from bluemira.utilities.tools import is_num
 
