#  bluemira is an integrated inter-disciplinary design tool for future fusion
#  reactors. It incorporates several modules, some of which rely on other
#  codes, to carry out a range of typical conceptual fusion reactor design
#  activities.
#  #
#  Copyright (C) 2021 M. Coleman, J. Cook, F. Franza, I.A. Maione, S. McIntosh,
#                     J. Morris, D. Short
#  #
#  bluemira is free software; you can redistribute it and/or
#  modify it under the terms of the GNU Lesser General Public
#  License as published by the Free Software Foundation; either
#  version 2.1 of the License, or (at your option) any later version.
#  #
#  bluemira is distributed in the hope that it will be useful,
#  but WITHOUT ANY WARRANTY; without even the implied warranty of
#  MERCHANTABILITY or FITNESS FOR A PARTICULAR PURPOSE. See the GNU
#  Lesser General Public License for more details.
#  #
#  You should have received a copy of the GNU Lesser General Public
#  License along with bluemira; if not, see <https://www.gnu.org/licenses/>.

"""
Useful functions for bluemira geometries.
"""

import datetime
import inspect
import json
import os
from copy import deepcopy
from typing import Iterable, List, Optional, Sequence, Type, Union

import numba as nb
import numpy as np
from scipy.spatial import ConvexHull

import bluemira.mesh.meshing as meshing
from bluemira.base.constants import EPS
from bluemira.base.file import get_bluemira_path
from bluemira.base.look_and_feel import bluemira_debug, bluemira_warn
from bluemira.codes import _freecadapi as cadapi
from bluemira.geometry.base import BluemiraGeo, GeoMeshable
from bluemira.geometry.coordinates import Coordinates
from bluemira.geometry.error import GeometryError, _FallBackError
from bluemira.geometry.face import BluemiraFace
from bluemira.geometry.plane import BluemiraPlane
from bluemira.geometry.shell import BluemiraShell
from bluemira.geometry.solid import BluemiraSolid
from bluemira.geometry.wire import BluemiraWire


def convert(apiobj, label=""):
    """Convert a FreeCAD shape into the corresponding BluemiraGeo object."""
    if isinstance(apiobj, cadapi.apiWire):
        output = BluemiraWire(apiobj, label)
    elif isinstance(apiobj, cadapi.apiFace):
        output = BluemiraFace._create(apiobj, label)
    elif isinstance(apiobj, cadapi.apiShell):
        output = BluemiraShell._create(apiobj, label)
    elif isinstance(apiobj, cadapi.apiSolid):
        output = BluemiraSolid._create(apiobj, label)
    else:
        raise ValueError(f"Cannot convert {type(apiobj)} object into a BluemiraGeo.")
    return output


class BluemiraGeoEncoder(json.JSONEncoder):
    """
    JSON Encoder for BluemiraGeo.
    """

    def default(self, obj):
        """
        Override the JSONEncoder default object handling behaviour for BluemiraGeo.
        """
        if isinstance(obj, BluemiraGeo):
            return serialize_shape(obj)
        if isinstance(obj, np.ndarray):
            return obj.tolist()
        return super().default(obj)


def _reconstruct_function_call(signature, *args, **kwargs) -> dict:
    """
    Reconstruct the call of a function with inputs arguments and defaults.
    """
    data = {}

    # Inspect the function call and reconstruct defaults
    for i, key in enumerate(signature.parameters.keys()):
        if i < len(args):
            data[key] = args[i]
        else:
            if key not in kwargs:
                value = signature.parameters[key].default
                if value != inspect._empty:
                    data[key] = value
            else:
                data[key] = kwargs[key]

    # Catch any kwargs not in signature
    for k, v in kwargs.items():
        if k not in data:
            data[k] = v
    return data


def _make_debug_file(name) -> str:
    """
    Make a new file in the geometry debugging folder.
    """
    path = get_bluemira_path("generated_data/naughty_geometry", subfolder="")
    now = datetime.datetime.now()
    timestamp = now.strftime("%m-%d-%Y-%H-%M")
    fmt_string = "{}-{}{}.json"
    name = fmt_string.format(name, timestamp, "")
    filename = os.path.join(path, name)

    i = 0
    while os.path.isfile(filename):
        i += 1
        increment = f"_{i}"
        name = fmt_string.format(name, timestamp, increment)
        filename = os.path.join(path, name)
    return filename


# add comment to see how pre-commit fails


def log_geometry_on_failure(func):
    """
    Decorator for debugging of failed geometry operations.
    """
    signature = inspect.signature(func)
    func_name = func.__name__

    def wrapper(*args, **kwargs):
        try:
            return func(*args, **kwargs)
        except (cadapi.FreeCADError, _FallBackError) as error:
            data = _reconstruct_function_call(signature, *args, **kwargs)
            filename = _make_debug_file(func_name)

            # Dump the data in the file
            try:
                with open(filename, "w") as file:
                    json.dump(data, file, indent=4, cls=BluemiraGeoEncoder)

                bluemira_debug(
                    f"Function call {func_name} failed. Debugging information was saved to: {filename}"
                )
            except Exception:
                bluemira_warn(
                    f"Failed to save the failed geometry operation {func_name} to JSON."
                )

            # Raise error if there is no viable fallback
            if isinstance(error, _FallBackError):
                return error._result
            else:
                raise error

    return wrapper


# # =============================================================================
# # Geometry creation
# # =============================================================================
def _make_vertex(point):
    """
    Make a vertex.

    Parameters
    ----------
    point: Iterable
        Coordinates of the point

    Returns
    -------
    vertex: apiVertex
        Vertex at the point
    """
    if not len(point) == 3:
        raise GeometryError("Points must be of dimension 3.")

    return cadapi.apiVertex(*point)


def make_polygon(
    points: Union[list, np.ndarray], label: str = "", closed: bool = False
) -> BluemiraWire:
    """
    Make a polygon from a set of points.

    Parameters
    ----------
    points: Union[list, np.ndarray]
        list of points. It can be given as a list of 3D tuples, a 3D numpy array,
        or similar.
    label: str, default = ""
        Object's label
    closed: bool, default = False
        if True, the first and last points will be connected in order to form a
        closed polygon. Defaults to False.

    Returns
    -------
    wire: BluemiraWire
        a bluemira wire that contains the polygon
    """
    points = Coordinates(points).T
    return BluemiraWire(cadapi.make_polygon(points, closed), label=label)


def make_bspline(
    poles, mults, knots, periodic, degree, weights, check_rational, label: str = ""
):
    """
    Builds a B-Spline by a lists of Poles, Mults, Knots

    Parameters
    ----------
    poles: Union[list, np.ndarray]
        list of poles.
    mults: Union[list, np.ndarray]
        list of integers for the multiplicity
    knots: Union[list, np.ndarray]
        list of knots
    periodic: bool
        Whether or not the spline is periodic (same curvature at start and end points)
    degree: int
        bspline degree
    weights: Union[list, np.ndarray]
        sequence of float
    check_rational: bool
        Whether or not to check if the BSpline is rational

    Returns
    -------
    wire: BluemiraWire
    """
    return BluemiraWire(
        cadapi.make_bspline(
            poles, mults, knots, periodic, degree, weights, check_rational
        ),
        label=label,
    )


@log_geometry_on_failure
def interpolate_bspline(
    points: Union[list, np.ndarray],
    label: str = "",
    closed: bool = False,
    start_tangent: Optional[Iterable] = None,
    end_tangent: Optional[Iterable] = None,
) -> BluemiraWire:
    """
    Make a bspline from a set of points.

    Parameters
    ----------
    points: Union[list, np.ndarray]
        list of points. It can be given as a list of 3D tuples, a 3D numpy array,
        or similar.
    label: str, default = ""
        Object's label
    closed: bool, default = False
        if True, the first and last points will be connected in order to form a
        closed bspline. Defaults to False.
    start_tangent: Optional[Iterable]
        Tangency of the BSpline at the first pole. Must be specified with end_tangent
    end_tangent: Optional[Iterable]
        Tangency of the BSpline at the last pole. Must be specified with start_tangent

    Returns
    -------
    wire: BluemiraWire
        a bluemira wire that contains the bspline
    """
<<<<<<< HEAD
    try:
        points = Coordinates(points).T
        return BluemiraWire(
            cadapi.make_bspline(points, closed, start_tangent, end_tangent), label=label
        )
    except:
        return make_polygon(points, closed=closed, label=label)
=======
    points = Coordinates(points).T
    return BluemiraWire(
        cadapi.interpolate_bspline(points, closed, start_tangent, end_tangent),
        label=label,
    )
>>>>>>> 5ed8e62e


def make_bezier(
    points: Union[list, np.ndarray], label: str = "", closed: bool = False
) -> BluemiraWire:
    """Make a bspline from a set of points.

    Parameters
    ----------
    points: Union[list, np.ndarray]
        list of points. It can be given as a list of 3D tuples, a 3D numpy array,
        or similar.
    label: str, default = ""
        Object's label
    closed: bool, default = False
        if True, the first and last points will be connected in order to form a
        closed bspline. Defaults to False.

    Returns
    -------
    wire: BluemiraWire
        a bluemira wire that contains the bspline
    """
    points = Coordinates(points).T
    return BluemiraWire(cadapi.make_bezier(points, closed), label=label)


def make_circle(
    radius=1.0,
    center=(0.0, 0.0, 0.0),
    start_angle=0.0,
    end_angle=360.0,
    axis=(0.0, 0.0, 1.0),
    label: str = "",
) -> BluemiraWire:
    """
    Create a circle or arc of circle object with given parameters.

    Parameters
    ----------
    radius: float, default =1.0
        Radius of the circle
    center: Iterable, default = (0, 0, 0)
        Center of the circle
    start_angle: float, default = 0.0
        Start angle of the arc [degrees]
    end_angle: float, default = 360.0
        End angle of the arc [degrees]. If start_angle == end_angle, a circle is created,
        otherwise a circle arc is created
    axis: Iterable, default = (0, 0, 1)
        Normal vector to the circle plane. It defines the clockwise/anticlockwise
        circle orientation according to the right hand rule.
    label: str
        object's label

    Returns
    -------
    wire: BluemiraWire
        bluemira wire that contains the arc or circle
    """
    output = cadapi.make_circle(radius, center, start_angle, end_angle, axis)
    return BluemiraWire(output, label=label)


def make_circle_arc_3P(p1, p2, p3, label: str = ""):  # noqa: N802
    """
    Create an arc of circle object given three points.

    Parameters
    ----------
    p1: Iterable
        Starting point of the circle arc
    p2: Iterable
        Middle point of the circle arc
    p3: Iterable
        End point of the circle arc

    Returns
    -------
    wire: BluemiraWire
        bluemira wire that contains the arc or circle
    """
    # TODO: check what happens when the 3 points are in a line
    output = cadapi.make_circle_arc_3P(p1, p2, p3)
    return BluemiraWire(output, label=label)


def make_ellipse(
    center=(0.0, 0.0, 0.0),
    major_radius=2.0,
    minor_radius=1.0,
    major_axis=(1, 0, 0),
    minor_axis=(0, 1, 0),
    start_angle=0.0,
    end_angle=360.0,
    label: str = "",
):
    """
    Create an ellipse or arc of ellipse object with given parameters.

    Parameters
    ----------
    center: Iterable, default = (0, 0, 0)
        Center of the ellipse
    major_radius: float, default = 2
        Major radius of the ellipse
    minor_radius: float, default = 2
        Minor radius of the ellipse (float). Default to 2.
    major_axis: Iterable, default = (1, 0, 0)
        Major axis direction
    minor_axis: Iterable, default = (0, 1, 0)
        Minor axis direction
    start_angle:  float, default = 0
        Start angle of the arc [degrees]
    end_angle: float, default = 360
        End angle of the arc [degrees].  if start_angle == end_angle, an ellipse is
        created, otherwise a ellipse arc is created
    label: str, default = ""
        Object's label

    Returns
    -------
    wire: BluemiraWire:
         Bluemira wire that contains the arc or ellipse
    """
    output = cadapi.make_ellipse(
        center,
        major_radius,
        minor_radius,
        major_axis,
        minor_axis,
        start_angle,
        end_angle,
    )
    return BluemiraWire(output, label=label)


def wire_closure(bmwire: BluemiraWire, label="closure") -> BluemiraWire:
    """
    Close this wire with a line segment

    Parameters
    ----------
    bmwire: BluemiraWire
        supporting wire for the closure
    label: str, default = ""
        Object's label

    Returns
    -------
        closure: BluemiraWire
            Closure wire
    """
    wire = bmwire._shape
    closure = BluemiraWire(cadapi.wire_closure(wire), label=label)
    return closure


@log_geometry_on_failure
def offset_wire(
    wire: BluemiraWire,
    thickness: float,
    /,
    join: str = "intersect",
    open_wire: bool = True,
    label: str = "",
    *,
    fallback_method="square",
    byedges=True,
    ndiscr=400,
    **fallback_kwargs,
) -> BluemiraWire:
    """
    Make a planar offset from a planar wire.

    Parameters
    ----------
    wire: BluemiraWire
        Wire to offset from
    thickness: float
        Offset distance. Positive values outwards, negative values inwards
    join: str
        Offset method. "arc" gives rounded corners, and "intersect" gives sharp corners
    open_wire: bool
        For open wires (counter-clockwise default) whether or not to make an open offset
        wire, or a closed offset wire that encompasses the original wire. This is
        disabled for closed wires.

    Other Parameters
    ----------------
    byedges: bool (default = True)
        Whether or not to discretise the wire by edges
    ndiscr: int (default = 200)
        Number of points to discretise the wire to
    fallback_method: str
        Method to use in discretised offsetting, will default to `square` as `round`
        is know to be very slow

    Notes
    -----
    If primitive offsetting failed, will fall back to a discretised offset
    implementation, where the fallback kwargs are used. Discretised offsetting is
    only supported for closed wires.

    Returns
    -------
    wire: BluemiraWire
        Offset wire
    """
    try:
        return BluemiraWire(
            cadapi.offset_wire(wire._shape, thickness, join, open_wire), label=label
        )
    except cadapi.FreeCADError:

        bluemira_warn(
            "Primitive offsetting failed, falling back to discretised offsetting."
        )
        from bluemira.geometry._deprecated_offset import offset_clipper

        coordinates = wire.discretize(byedges=byedges, ndiscr=ndiscr)

        result = offset_clipper(
            coordinates, thickness, method=fallback_method, **fallback_kwargs
        )
        result = make_polygon(result, label=label)
        raise _FallBackError(result=result)


def convex_hull_wires_2d(
    wires: Sequence[BluemiraWire], ndiscr: int, plane="xz"
) -> BluemiraWire:
    """
    Perform a convex hull around the given wires and return the hull
    as a new wire.

    The operation performs discretisations on the input wires.

    Parameters
    ----------
    wires: Sequence[BluemiraWire]
        The wires to draw a hull around.
    ndiscr: int
        The number of points to discretise each wire into.
    plane: str
        The plane to perform the hull in. One of: 'xz', 'xy', 'yz'.
        Default is 'xz'.

    Returns
    -------
    hull: BluemiraWire
        A wire forming a convex hull around the input wires in the given
        plane.
    """
    if not wires:
        raise ValueError("Must have at least one wire to draw a hull around.")
    if plane == "xz":
        plane_idxs = (0, 2)
    elif plane == "xy":
        plane_idxs = (0, 1)
    elif plane == "yz":
        plane_idxs = (1, 2)
    else:
        raise ValueError(f"Invalid plane: '{plane}'. Must be one of 'xz', 'xy', 'yz'.")

    shape_discretizations = []
    for wire in wires:
        discretized_points = wire.discretize(byedges=True, ndiscr=ndiscr)
        shape_discretizations.append(getattr(discretized_points, plane))
    coords = np.hstack(shape_discretizations)

    hull = ConvexHull(coords.T)
    hull_coords = np.zeros((3, len(hull.vertices)))
    hull_coords[plane_idxs, :] = coords[:, hull.vertices]
    return make_polygon(hull_coords, closed=True)


# # =============================================================================
# # Shape operation
# # =============================================================================
def revolve_shape(
    shape,
    base: Iterable = (0.0, 0.0, 0.0),
    direction: Iterable = (0.0, 0.0, 1.0),
    degree: float = 180,
    label: str = "",
):
    """
    Apply the revolve (base, dir, degree) to this shape

    Parameters
    ----------
    shape: BluemiraGeo
        The shape to be revolved
    base: Iterable (x,y,z), default = (0.0, 0.0, 0.0)
        Origin location of the revolution
    direction: Iterable (x,y,z), default = (0.0, 0.0, 1.0)
        The direction vector
    degree: double, default = 180
        revolution angle

    Returns
    -------
    shape: Union[BluemiraShell, BluemiraSolid]
        the revolved shape.
    """
    if degree > 360:
        bluemira_warn("Cannot revolve a shape by more than 360 degrees.")
        degree = 360

    if degree == 360:
        # We split into two separate revolutions of 180 degree and fuse them
        if isinstance(shape, BluemiraWire):
            shape = BluemiraFace(shape)._shape
            flag_shell = True
        else:
            shape = shape._shape
            flag_shell = False

        shape_1 = cadapi.revolve_shape(shape, base, direction, degree=180)
        shape_2 = deepcopy(shape_1)
        shape_2 = cadapi.rotate_shape(shape_2, base, direction, degree=180)
        result = cadapi.boolean_fuse([shape_1, shape_2])

        if flag_shell:
            result = result.Shells[0]

        return convert(result, label)

    return convert(cadapi.revolve_shape(shape._shape, base, direction, degree), label)


def extrude_shape(shape: BluemiraGeo, vec: tuple, label="") -> BluemiraSolid:
    """
    Apply the extrusion along vec to this shape

    Parameters
    ----------
    shape: BluemiraGeo
        The shape to be extruded
    vec: tuple (x,y,z)
        The vector along which to extrude
    label: str, default = ""
        label of the output shape

    Returns
    -------
    shape: BluemiraSolid
        The extruded shape.
    """
    if not label:
        label = shape.label

    return convert(cadapi.extrude_shape(shape._shape, vec), label)


def sweep_shape(profiles, path, solid=True, frenet=True, label=""):
    """
    Sweep a profile along a path.

    Parameters
    ----------
    profiles: BluemiraWire
        Profile to sweep
    path: BluemiraWire
        Path along which to sweep the profiles
    solid: bool
        Whether or not to create a Solid
    frenet: bool
        If true, the orientation of the profile(s) is calculated based on local curvature
        and tangency. For planar paths, should not make a difference.

    Returns
    -------
    swept: Union[BluemiraSolid, BluemiraShell]
        Swept geometry object
    """
    if not isinstance(profiles, Iterable):
        profiles = [profiles]

    profile_shapes = [p._shape for p in profiles]

    result = cadapi.sweep_shape(profile_shapes, path._shape, solid, frenet)

    return convert(result, label=label)


def distance_to(geo1: BluemiraGeo, geo2: BluemiraGeo):
    """
    Calculate the distance between two BluemiraGeos.

    Parameters
    ----------
    geo1: BluemiraGeo
        reference shape.
    geo2: BluemiraGeo
        target shape.

    Returns
    -------
    output: a tuple of two -> (dist, vectors)
        dist is the minimum distance (float value)
        vectors is a list of tuples corresponding to the nearest points
        between geo1 and geo2. The distance between those points
        is the minimum distance given by dist.
    """
    # Check geometry for vertices
    if isinstance(geo1, Iterable):
        shape1 = _make_vertex(geo1)
    else:
        shape1 = geo1._shape
    if isinstance(geo2, Iterable):
        shape2 = _make_vertex(geo2)
    else:
        shape2 = geo2._shape
    return cadapi.dist_to_shape(shape1, shape2)


def split_wire(wire: BluemiraWire, vertex: Iterable, tolerance: float = EPS):
    """
    Split a wire at a given vertex.

    Parameters
    ----------
    wire: apiWire
        Wire to be split
    vertex: Iterable
        Vertex at which to split the wire
    tolerance: float
        Tolerance within which to find the closest vertex on the wire

    Returns
    -------
    wire_1: Optional[BluemiraWire]
        First half of the wire. Will be None if the vertex is the start point of the wire
    wire_2: Optional[BluemiraWire]
        Last half of the wire. Will be None if the vertex is the start point of the wire

    Raises
    ------
    GeometryError:
        If the vertex is further away to the wire than the specified tolerance
    """
    wire_1, wire_2 = cadapi.split_wire(
        wire.get_single_wire()._shape, vertex, tolerance=tolerance
    )
    if wire_1:
        wire_1 = BluemiraWire(wire_1)
    if wire_2:
        wire_2 = BluemiraWire(wire_2)
    return wire_1, wire_2


def slice_shape(shape: BluemiraGeo, plane: BluemiraPlane):
    """
    Calculate the plane intersection points with an object

    Parameters
    ----------
    shape: Union[BluemiraWire, BluemiraFace, BluemiraSolid, BluemiraShell]
        obj to intersect with a plane
    plane: BluemiraPlane

    Returns
    -------
    Wire: Union[List[np.ndarray], None]
        returns array of intersection points
    Face, Solid, Shell: Union[List[BluemiraWire], None]
        list of intersections lines

    Notes
    -----
    Degenerate cases such as tangets to solid or faces do not return intersections
    if the shape and plane are acting at the Plane base.
    Further investigation needed.

    """
    _slice = cadapi.slice_shape(shape._shape, plane.base, plane.axis)

    if isinstance(_slice, np.ndarray) and _slice.size > 0:
        return _slice

    _slice = [convert(obj) for obj in _slice]

    if len(_slice) > 0:
        return _slice


def circular_pattern(
    shape, origin=(0, 0, 0), direction=(0, 0, 1), degree=360, n_shapes=10
) -> List[BluemiraGeo]:
    """
    Make a equally spaced circular pattern of shapes.

    Parameters
    ----------
    shape: BluemiraGeo
        Shape to pattern
    origin: Iterable(3)
        Origin vector of the circular pattern
    direction: Iterable(3)
        Direction vector of the circular pattern
    degree: float
        Angle range of the patterning
    n_shapes: int
        Number of shapes to pattern

    Returns
    -------
    shapes: List[BluemiraGeo]
        List of patterned shapes, the first element is the original shape
    """
    angle = degree / n_shapes

    shapes = [shape]
    for i in range(1, n_shapes):
        new_shape = shape.deepcopy()
        new_shape.rotate(origin, direction, i * angle)
        shapes.append(new_shape)
    return shapes


# # =============================================================================
# # Save functions
# # =============================================================================
def save_as_STEP(shapes, filename="test", scale=1):
    """
    Saves a series of Shape objects as a STEP assembly

    Parameters
    ----------
    shapes: Iterable (BluemiraGeo, ...)
        List of shape objects to be saved
    filename: str, default = "test"
        Full path filename of the STP assembly
    scale: float, default = 1.0
        The scale in which to save the Shape objects
    """
    if not filename.endswith(".STP"):
        filename += ".STP"

    if not isinstance(shapes, list):
        shapes = [shapes]

    freecad_shapes = [s._shape for s in shapes]
    cadapi.save_as_STEP(freecad_shapes, filename, scale)


# ======================================================================================
# Signed distance functions
# ======================================================================================


@nb.jit(nopython=True, cache=True)
def _nb_dot_2D(v_1, v_2):
    """
    Numba 2-D dot product
    """
    return v_1[0] * v_2[0] + v_1[1] * v_2[1]


@nb.jit(nopython=True, cache=True)
def _nb_clip(val, a_min, a_max):
    """
    Numba 1-D clip
    """
    return a_min if val < a_min else a_max if val > a_max else val


@nb.jit(nopython=True, cache=True)
def _signed_distance_2D(point, polygon):
    """
    2-D function for the signed distance from a point to a polygon. The return value is
    negative if the point is outside the polygon, and positive if the point is inside the
    polygon.

    Parameters
    ----------
    point: np.ndarray(2)
        2-D point
    polygon: np.ndarray(n, 2)
        2-D set of point coordinates

    Returns
    -------
    signed_distance: float
        Signed distance value of the point to the polygon

    Notes
    -----
    Credit: Inigo Quilez (https://www.iquilezles.org/)
    """
    sign = -1.0
    point = np.asfarray(point)
    polygon = np.asfarray(polygon)
    n = len(polygon)

    d = _nb_dot_2D(point - polygon[0], point - polygon[0])

    for i in range(n - 1):
        j = i + 1
        e = polygon[j] - polygon[i]
        w = point - polygon[i]
        b = w - e * _nb_clip(_nb_dot_2D(w, e) / _nb_dot_2D(e, e), 0.0, 1.0)
        d_new = _nb_dot_2D(b, b)
        if d_new < d:
            d = d_new

        cond = np.array(
            [
                point[1] >= polygon[i][1],
                point[1] < polygon[j][1],
                e[0] * w[1] > e[1] * w[0],
            ]
        )
        if np.all(cond) or np.all(~cond):
            sign = -sign

    return sign * np.sqrt(d)


@nb.jit(nopython=True, cache=True)
def signed_distance_2D_polygon(subject_poly, target_poly):
    """
    2-D vector-valued signed distance function from a subject polygon to a target
    polygon. The return values are negative for points outside the subject polygon, and
    positive for points inside the subject polygon.

    Parameters
    ----------
    subject_poly: np.ndarray(n, 2)
        Subject polygon
    target_poly: np.ndarray(m, 2)
        Target polygon

    Returns
    -------
    signed_distance: np.ndarray(n)
        Signed distances from the subject polygon to the target polygon
    """
    m = len(subject_poly)
    d = np.zeros(m)

    for i in range(m):
        d[i] = _signed_distance_2D(subject_poly[i], target_poly)

    return d


def signed_distance(wire_1, wire_2):
    """
    Single-valued signed "distance" function between two wires. Will return negative
    values if wire_1 does not touch or intersect wire_2, 0 if there is one intersection,
    and a positive estimate of the intersection length if there are overlaps.

    Parameters
    ----------
    wire_1: BluemiraWire
        Subject wire
    wire_2: BluemiraWire
        Target wire

    Returns
    -------
    signed_distance: float
        Signed distance from wire_1 to wire_2

    Notes
    -----
    This is not a pure implementation of a distance function, as for overlapping wires a
    metric of the quantity of overlap is returned (a positive value). This nevertheless
    enables the use of such a function as a constraint in gradient-based optimisers.
    """
    d, vectors = distance_to(wire_1, wire_2)

    if d == 0.0:  # Intersections are exactly 0.0
        if len(vectors) <= 1:
            # There is only one intersection: the wires are touching but not overlapping
            return 0.0
        else:
            # There are multiple intersections: the wires are overlapping
            # For now, without boolean operations, get an estimate of the intersection
            # length
            length = 0
            for i in range(1, len(vectors)):
                p1 = vectors[i - 1][0]
                p2 = vectors[i][0]

                length += np.sqrt(
                    (p2[0] - p1[0]) ** 2 + (p2[1] - p1[1]) ** 2 + (p2[2] - p1[2]) ** 2
                )

            # TODO: Use a boolean difference operation to get the lengths of the
            # overlapping wire segment(s)
            return length
    else:
        # There are no intersections, return minimum distance
        return -d


# ======================================================================================
# Boolean operations
# ======================================================================================
def boolean_fuse(shapes, label=""):
    """
    Fuse two or more shapes together. Internal splitter are removed.

    Parameters
    ----------
    shapes: Iterable (BluemiraGeo, ...)
        List of shape objects to be saved
    label: str
        Label for the resulting shape

    Returns
    -------
    merged_geo: BluemiraGeo
        Result of the boolean operation.

    Raises
    ------
    error: GeometryError
        In case the boolean operation fails.
    """
    if not isinstance(shapes, list):
        raise ValueError(f"{shapes} is not a list.")

    if len(shapes) < 2:
        raise ValueError("At least 2 shapes must be given")

    # check that all the shapes are of the same time
    _type = type(shapes[0])
    if not all(isinstance(s, _type) for s in shapes):
        raise ValueError(f"All instances in {shapes} must be of the same type.")

    api_shapes = [s._shape for s in shapes]
    try:
        merged_shape = cadapi.boolean_fuse(api_shapes)
        return convert(merged_shape, label)

    except Exception as e:
        raise GeometryError(f"Boolean fuse operation failed: {e}")


def boolean_cut(shape, tools):
    """
    Difference of shape and a given (list of) topo shape cut(tools)

    Parameters
    ----------
    shape: BluemiraGeo
        the reference object
    tools: Iterable
        List of BluemiraGeo shape objects to be used as tools.

    Returns
    -------
    cut_shape:
        Result of the boolean operation.

    Raises
    ------
    error: GeometryError
        In case the boolean operation fails.
    """
    apishape = shape._shape
    if not isinstance(tools, list):
        tools = [tools]
    apitools = [t._shape for t in tools]
    cut_shape = cadapi.boolean_cut(apishape, apitools)

    if isinstance(cut_shape, Iterable):
        return [convert(obj, shape.label) for obj in cut_shape]

    return convert(cut_shape, shape.label)


def point_inside_shape(point, shape):
    """
    Whether or not a point is inside a shape.

    Parameters
    ----------
    point: Iterable(3)
        Coordinates of the point
    shape: BluemiraGeo
        Geometry to check with

    Returns
    -------
    inside: bool
        Whether or not the point is inside the shape
    """
    return cadapi.point_inside_shape(point, shape._shape)


# # =============================================================================
# # Serialize and Deserialize
# # =============================================================================
def serialize_shape(shape: BluemiraGeo):
    """
    Serialize a BluemiraGeo object.
    """
    type_ = type(shape)

    output = []
    if isinstance(shape, BluemiraGeo):
        dict = {"label": shape.label, "boundary": output}
        for obj in shape.boundary:
            output.append(serialize_shape(obj))
            if isinstance(shape, GeoMeshable):
                if shape.mesh_options is not None:
                    if shape.mesh_options.lcar is not None:
                        dict["lcar"] = shape.mesh_options.lcar
                    if shape.mesh_options.physical_group is not None:
                        dict["physical_group"] = shape.mesh_options.physical_group
        return {str(type(shape).__name__): dict}
    elif isinstance(shape, cadapi.apiWire):
        return cadapi.serialize_shape(shape)
    else:
        raise NotImplementedError(f"Serialization non implemented for {type_}")


def deserialize_shape(buffer: dict):
    """
    Deserialize a BluemiraGeo object obtained from serialize_shape.

    Parameters
    ----------
    buffer
        Object serialization as stored by serialize_shape

    Returns
    -------
        The deserialized BluemiraGeo object.
    """
    supported_types = [BluemiraWire, BluemiraFace, BluemiraShell]

    def _extract_mesh_options(shape_dict: dict):
        mesh_options = None
        if "lcar" in shape_dict:
            if mesh_options is None:
                mesh_options = meshing.MeshOptions()
            mesh_options.lcar = shape_dict["lcar"]
        if "physical_group" in shape_dict:
            if mesh_options is None:
                mesh_options = meshing.MeshOptions()
            mesh_options.physical_group = shape_dict["physical_group"]
        return mesh_options

    def _extract_shape(shape_dict: dict, shape_type: Type[BluemiraGeo]):
        label = shape_dict["label"]
        boundary = shape_dict["boundary"]

        temp_list = []
        for item in boundary:
            if issubclass(shape_type, BluemiraWire):
                for k in item:
                    if k == shape_type.__name__:
                        shape = deserialize_shape(item)
                    else:
                        shape = cadapi.deserialize_shape(item)
                    temp_list.append(shape)
            else:
                temp_list.append(deserialize_shape(item))

        mesh_options = _extract_mesh_options(shape_dict)

        shape = shape_type(label=label, boundary=temp_list)
        if mesh_options is not None:
            shape.mesh_options = mesh_options
        return shape

    for type_, v in buffer.items():
        for supported_types in supported_types:
            if type_ == supported_types.__name__:
                return _extract_shape(v, BluemiraWire)
        else:
            raise NotImplementedError(f"Deserialization non implemented for {type_}")


# # =============================================================================
# # shape utils
# # =============================================================================
def get_shape_by_name(shape: BluemiraGeo, name: str):
    """
    Search through the boundary of the shape and get any shapes with a label
    corresponding to the provided name. Includes the shape itself if the name matches
    its label.

    Parameters
    ----------
    shape: BluemiraGeo
        The shape to search for the provided name.
    name: str
        The name to search for.

    Returns
    -------
    shapes: List[BluemiraGeo]
        The shapes known to the provided shape that correspond to the provided name.
    """
    shapes = []
    if hasattr(shape, "label") and shape.label == name:
        shapes.append(shape)
    if hasattr(shape, "boundary"):
        for o in shape.boundary:
            shapes += get_shape_by_name(o, name)
    return shapes


# ======================================================================================
# Find operations
# ======================================================================================
def find_clockwise_angle_2d(base: np.ndarray, vector: np.ndarray) -> np.ndarray:
    """
    Find the clockwise angle between the 2D vectors ``base`` and
    ``vector`` in the range [0°, 360°).

    Parameters
    ----------
    base: np.ndarray[float, (2, N)]
        The vector to start the angle from.
    vector: np.ndarray[float, (2, N)]
        The vector to end the angle at.

    Returns
    -------
    angle: np.ndarray[float, (1, N)]
        The clockwise angle between the two vectors in degrees.
    """
    if not isinstance(base, np.ndarray) or not isinstance(vector, np.ndarray):
        raise TypeError(
            f"Input vectors must have type np.ndarray, found '{type(base)}' and "
            f"'{type(vector)}'."
        )
    if base.shape[0] != 2 or vector.shape[0] != 2:
        raise ValueError(
            f"Input vectors' axis 0 length must be 2, found shapes '{base.shape}' and "
            f"'{vector.shape}'."
        )
    det = base[1] * vector[0] - base[0] * vector[1]
    dot = np.dot(base, vector)
    # Convert to array here in case arctan2 returns a scalar
    angle = np.array(np.arctan2(det, dot))
    angle[angle < 0] += 2 * np.pi
    return np.degrees(angle)<|MERGE_RESOLUTION|>--- conflicted
+++ resolved
@@ -279,21 +279,11 @@
     wire: BluemiraWire
         a bluemira wire that contains the bspline
     """
-<<<<<<< HEAD
-    try:
-        points = Coordinates(points).T
-        return BluemiraWire(
-            cadapi.make_bspline(points, closed, start_tangent, end_tangent), label=label
-        )
-    except:
-        return make_polygon(points, closed=closed, label=label)
-=======
     points = Coordinates(points).T
     return BluemiraWire(
         cadapi.interpolate_bspline(points, closed, start_tangent, end_tangent),
         label=label,
     )
->>>>>>> 5ed8e62e
 
 
 def make_bezier(
