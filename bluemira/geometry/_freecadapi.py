# bluemira is an integrated inter-disciplinary design tool for future fusion
# reactors. It incorporates several modules, some of which rely on other
# codes, to carry out a range of typical conceptual fusion reactor design
# activities.
#
# Copyright (C) 2021 M. Coleman, J. Cook, F. Franza, I.A. Maione, S. McIntosh, J. Morris,
#                    D. Short
#
# bluemira is free software; you can redistribute it and/or
# modify it under the terms of the GNU Lesser General Public
# License as published by the Free Software Foundation; either
# version 2.1 of the License, or (at your option) any later version.
#
# bluemira is distributed in the hope that it will be useful,
# but WITHOUT ANY WARRANTY; without even the implied warranty of
# MERCHANTABILITY or FITNESS FOR A PARTICULAR PURPOSE. See the GNU
# Lesser General Public License for more details.
#
# You should have received a copy of the GNU Lesser General Public
# License along with bluemira; if not, see <https://www.gnu.org/licenses/>.

"""
Supporting functions for the bluemira geometry module.
"""

from __future__ import annotations

import freecad  # noqa: F401
import Part
import FreeCAD
from FreeCAD import Base
import BOPTools
import BOPTools.SplitAPI
import BOPTools.GeneralFuseResult
import BOPTools.JoinAPI
import BOPTools.JoinFeatures
import BOPTools.ShapeMerge
import BOPTools.Utils
import BOPTools.SplitFeatures
import FreeCADGui

# import math lib
import numpy as np
import math

# import typing
from typing import List, Optional, Iterable, Union, Dict

# import errors and warnings
from bluemira.geometry.error import FreeCADError
from bluemira.base.look_and_feel import bluemira_warn
<<<<<<< HEAD
=======

from bluemira.base.constants import EPS
>>>>>>> 0ae7cbf5

# import visualisation
from pivy import coin, quarter
from PySide2.QtWidgets import QApplication

apiWire = Part.Wire  # noqa (N816)
apiFace = Part.Face  # noqa (N816)
apiShell = Part.Shell  # noqa (N816)
apiSolid = Part.Solid  # noqa (N816)


# ======================================================================================
# Array, List, Vector, Point manipulation
# ======================================================================================


def check_data_type(data_type):
    """
    Decorator to check the data type of the first parameter input (args[0]) of a
    function.

    Raises
    ------
    TypeError: If args[0] objects are not instances of data_type
    """

    def _apply_to_list(func):
        def wrapper(*args, **kwargs):
            output = []
            objs = args[0]
            is_list = isinstance(objs, list)
            if not is_list:
                objs = [objs]
                if len(args) > 1:
                    args = [objs, args[1:]]
                else:
                    args = [objs]
            if all(isinstance(o, data_type) for o in objs):
                output = func(*args, **kwargs)
                if not is_list:
                    output = output[0]
            else:
                raise TypeError(
                    f"Only {data_type} instances can be converted to {type(output)}"
                )
            return output

        return wrapper

    return _apply_to_list


@check_data_type(Base.Vector)
def vector_to_list(vectors):
    """Converts a FreeCAD Base.Vector or list(Base.Vector) into a list"""
    return [list(v) for v in vectors]


@check_data_type(Part.Point)
def point_to_list(points):
    """Converts a FreeCAD Part.Point or list(Part.Point) into a list"""
    return [[p.X, p.Y, p.Z] for p in points]


@check_data_type(Part.Vertex)
def vertex_to_list(vertexes):
    """Converts a FreeCAD Part.Vertex or list(Part.Vertex) into a list"""
    return [[v.X, v.Y, v.Z] for v in vertexes]


@check_data_type(Base.Vector)
def vector_to_numpy(vectors):
    """Converts a FreeCAD Base.Vector or list(Base.Vector) into a numpy array"""
    return np.array([np.array(v) for v in vectors])


@check_data_type(Part.Point)
def point_to_numpy(points):
    """Converts a FreeCAD Part.Point or list(Part.Point) into a numpy array"""
    return np.array([np.array([p.X, p.Y, p.Z]) for p in points])


@check_data_type(Part.Vertex)
def vertex_to_numpy(vertexes):
    """Converts a FreeCAD Part.Vertex or list(Part.Vertex) into a numpy array"""
    return np.array([np.array([v.X, v.Y, v.Z]) for v in vertexes])


# ======================================================================================
# Geometry creation
# ======================================================================================
def make_polygon(points: Union[list, np.ndarray], closed: bool = False) -> Part.Wire:
    """
    Make a polygon from a set of points.

    Parameters
    ----------
    points: Union[list, np.ndarray]
        list of points. It can be given as a list of 3D tuples, a 3D numpy array,
        or similar.
    closed: bool, default = False
        if True, the first and last points will be connected in order to form a
        closed shape.

    Returns
    -------
    wire: Part.Wire
        a FreeCAD wire that contains the polygon
    """
    # Points must be converted into FreeCAD Vectors
    pntslist = [Base.Vector(x) for x in points]
    wire = Part.makePolygon(pntslist)
    if closed:
        wire = close_wire(wire)
    return wire


def make_bezier(points: Union[list, np.ndarray], closed: bool = False) -> Part.Wire:
    """
    Make a bezier curve from a set of points.

    Parameters
    ----------
    points: Union[list, np.ndarray]
        list of points. It can be given as a list of 3D tuples, a 3D numpy array,
        or similar.
    closed: bool, default = False
        if True, the first and last points will be connected in order to form a
        closed shape.

    Returns
    -------
    wire: Part.Wire
        a FreeCAD wire that contains the bezier curve
    """
    # Points must be converted into FreeCAD Vectors
    pntslist = [Base.Vector(x) for x in points]
    bc = Part.BezierCurve()
    bc.setPoles(pntslist)
    wire = Part.Wire(bc.toShape())
    if closed:
        wire = close_wire(wire)
    return wire


def make_bspline(
    points: Union[list, np.ndarray], closed: bool = False, **kwargs
) -> Part.Wire:
    """
    Make a bezier curve from a set of points.

    Parameters
    ----------
    points: Union[list, np.ndarray]
        list of points. It can be given as a list of 3D tuples, a 3D numpy array,
        or similar.
    closed: bool, default = False
        if True, the first and last points will be connected in order to form a
        closed shape.
    Parameters: (optional)
        knot sequence

    Returns
    -------
    wire: Part.Wire
        a FreeCAD wire that contains the bezier curve
    """
    # In this case, it is not really necessary to convert points in FreeCAD vector. Just
    # left for consistency with other methods.
    pntslist = [Base.Vector(x) for x in points]
    bsc = Part.BSplineCurve()
    bsc.interpolate(pntslist, PeriodicFlag=closed, **kwargs)
    wire = Part.Wire(bsc.toShape())
    return wire


def make_circle(
    radius=1.0,
    center=[0.0, 0.0, 0.0],
    start_angle=0.0,
    end_angle=360.0,
    axis=[0.0, 0.0, 1.0],
):
    """
    Create a circle or arc of circle object with given parameters.

    Parameters
    ----------
    radius: float, default =1.0
        Radius of the circle
    center: Iterable, default = [0, 0, 0]
        Center of the circle
    start_angle: float, default = 0.0
        Start angle of the arc [degrees]
    end_angle: float, default = 360.0
        End angle of the arc [degrees]. If start_angle == end_angle, a circle is created,
        otherwise a circle arc is created
    axis: Iterable, default = [0, 0, 1]
        Normal vector to the circle plane. It defines the clockwise/anticlockwise
        circle orientation according to the right hand rule. Default [0., 0., 1.].

    Returns
    -------
    wire: Part.Wire
        FreeCAD wire that contains the arc or circle
    """
    # TODO: check the creation of the arc when start_angle < end_angle
    output = Part.Circle()
    output.Radius = radius
    output.Center = Base.Vector(center)
    output.Axis = Base.Vector(axis)
    if start_angle != end_angle:
        output = Part.ArcOfCircle(
            output, math.radians(start_angle), math.radians(end_angle)
        )
    return Part.Wire(Part.Edge(output))


def make_circle_arc_3P(p1, p2, p3):  # noqa: N802
    """
    Create an arc of circle object given three points.

    Parameters
    ----------
    p1: Iterable
        Starting point of the circle arc
    p2: Iterable
        Middle point of the circle arc
    p3: Iterable
        End point of the circle arc

    Returns
    -------
    wire: Part.Wire
        FreeCAD wire that contains the arc of circle
    """
    # TODO: check what happens when the 3 points are in a line
    arc = Part.ArcOfCircle(Base.Vector(p1), Base.Vector(p2), Base.Vector(p3))
    return Part.Wire(Part.Edge(arc))


def make_ellipse(
    center=[0.0, 0.0, 0.0],
    major_radius=2.0,
    minor_radius=1.0,
    major_axis=[1, 0, 0],
    minor_axis=[0, 1, 0],
    start_angle=0.0,
    end_angle=360.0,
):
    """
    Creates an ellipse or arc of ellipse object with given parameters.

    Parameters
    ----------
    center: Iterable, default = [0, 0, 0]
        Center of the ellipse
    major_radius: float, default = 2
        the major radius of the ellipse
    minor_radius: float, default = 1
        the minor radius of the ellipse
    major_axis: Iterable, default = [1, 0, 0,]
        major axis direction
    minor_axis: Iterable, default = [0, 1, 0,]
        minor axis direction
    start_angle: float, default = 0.0
        Start angle of the arc [degrees]
    end_angle: float, default = 360.0
        End angle of the arc [degrees]. If start_angle == end_angle, an ellipse is
        created, otherwise an arc of ellipse is created

    Returns
    -------
    wire: Part.Wire
        FreeCAD wire that contains the ellipse or arc of ellipse
    """
    # TODO: check the creation of the arc when start_angle < end_angle
    s1 = Base.Vector(major_axis).normalize().multiply(major_radius)
    s2 = Base.Vector(minor_axis).normalize().multiply(minor_radius)
    center = Base.Vector(center)
    output = Part.Ellipse(s1, s2, center)

    start_angle = start_angle % 360.0
    end_angle = end_angle % 360.0

    if start_angle != end_angle:
        output = Part.ArcOfEllipse(
            output, math.radians(start_angle), math.radians(end_angle)
        )

    return Part.Wire(Part.Edge(output))


def _wire_is_planar(wire):
    """
    Check if a wire is planar.
    """
    try:
        face = Part.Face(wire)
    except Part.OCCError:
        return False
    return isinstance(face.Surface, Part.Plane)


def _wire_is_straight(wire):
    """
    Check if a wire is a straight line.
    """
    if len(wire.Edges) == 1:
        edge = wire.Edges[0]
        if len(edge.Vertexes) == 2:
            straight = dist_to_shape(edge.Vertexes[0], edge.Vertexes[1])[0]
            if np.isclose(straight, wire.Length, rtol=EPS, atol=1e-8):
                return True
    return False


def offset_wire(
    wire: Part.Wire, thickness: float, join: str = "intersect", open_wire: bool = True
) -> Part.Wire:
    """
    Make an offset from a wire.

    Parameters
    ----------
    wire: Part.Wire
        Wire to offset from
    thickness: float
        Offset distance. Positive values outwards, negative values inwards
    join: str
        Offset method. "arc" gives rounded corners, and "intersect" gives sharp corners
    open_wire: bool
        For open wires (counter-clockwise default) whether or not to make an open offset
        wire, or a closed offset wire that encompasses the original wire. This is
        disabled for closed wires.

    Returns
    -------
    wire: Part.Wire
        Offset wire
    """
    if _wire_is_straight(wire):
        raise FreeCADError("Cannot offset a straight line.")

    if not _wire_is_planar(wire):
        raise FreeCADError("Cannot offset a non-planar wire.")

    if join == "arc":
        f_join = 0
    elif join == "intersect":
        f_join = 2
    else:
        # NOTE: The "tangent": 1 option misbehaves in FreeCAD
        raise FreeCADError(
            f"Unrecognised join value: {join}. Please choose from ['arc', 'intersect']."
        )

    if wire.isClosed() and open_wire:
        bluemira_warn(f"Offsetting a closed wire with {open_wire=}. Disabling this.")
        open_wire = False

    shape = Part.Shape(wire)
    try:
        wire = Part.Wire(shape.makeOffset2D(thickness, f_join, False, open_wire))
    except Base.FreeCADError as error:
        msg = "\n".join(
            [
                "FreeCAD was unable to make an offset of wire:",
                f"{error.args[0]['sErrMsg']}",
            ]
        )
        raise FreeCADError(msg)
    return wire


# ======================================================================================
# Object properties
# ======================================================================================
def _get_api_attr(obj, prop):
    try:
        return getattr(obj, prop)
    except AttributeError:
        raise FreeCADError(f"FreeCAD object {obj} does not have an attribute: {prop}")


def length(obj) -> float:
    """Object's length"""
    return _get_api_attr(obj, "Length")


def area(obj) -> float:
    """Object's Area"""
    return _get_api_attr(obj, "Area")


def volume(obj) -> float:
    """Object's volume"""
    return _get_api_attr(obj, "Volume")


def center_of_mass(obj) -> np.ndarray:
    """Object's center of mass"""
    return _get_api_attr(obj, "CenterOfMass")


def is_null(obj):
    """True if obj is null"""
    return _get_api_attr(obj, "isNull")()


def is_closed(obj):
    """True if obj is closed"""
    return _get_api_attr(obj, "isClosed")()


def is_valid(obj):
    """True if obj is valid"""
    return _get_api_attr(obj, "isVlosed")()


def bounding_box(obj):
    """Object's bounding box"""
    # FreeCAD BoundBox is a FreeCAD object. For the moment there is not a
    # complementary object in bluemira. Thus, this method will just return
    # (XMin, YMin, Zmin, XMax, YMax, ZMax)
    box = _get_api_attr(obj, "BoundBox")
    return box.XMin, box.YMin, box.ZMin, box.XMax, box.YMax, box.ZMax


# ======================================================================================
# Wire manipulation
# ======================================================================================
def wire_closure(wire: Part.Wire):
    """Create a line segment wire that closes an open wire"""
    closure = None
    if not wire.isClosed():
        vertexes = wire.OrderedVertexes
        points = [v.Point for v in vertexes]
        closure = make_polygon([points[-1], points[0]])
    return closure


def close_wire(wire: Part.Wire):
    """
    Closes a wire with a line segment, if not already closed.
    A new wire is returned.
    """
    if not wire.isClosed():
        vertexes = wire.OrderedVertexes
        points = [v.Point for v in vertexes]
        wline = make_polygon([points[-1], points[0]])
        wire = Part.Wire([wire, wline])
    return wire


def discretize(w: Part.Wire, ndiscr: int = 10, dl: float = None):
    """
    Discretize a wire.

    Parameters
    ----------
    w : Part.Wire
        wire to be discretized.
    ndiscr : int
        number of points for the whole wire discretization.
    dl : float
        target discretization length (default None). If dl is defined,
        ndiscr is not considered.

    Returns
    -------
    output : list(numpy.ndarray)
        list of points.

    """
    # discretization points array
    output = []

    if dl is None:
        pass
    elif dl <= 0.0:
        raise ValueError("dl must be > 0.")
    else:
        # a dl is calculated for the discretisation of the different edges
        # NOTE: must discretise to at least two points.
        ndiscr = max(math.ceil(w.Length / dl + 1), 2)

    # discretization points array
    output = w.discretize(ndiscr)
    output = vector_to_numpy(output)
    return output


def discretize_by_edges(w: Part.Wire, ndiscr: int = 10, dl: float = None):
    """
    Discretize a wire taking into account the edges of which it consists of.

    Parameters
    ----------
    w : Part.Wire
        wire to be discretized.
    ndiscr : int
        number of points for the whole wire discretization. Final number of points
        can be slightly different due to edge discretization routine.
    dl : float
        target discretization length (default None). If dl is defined,
        ndiscr is not considered.

    Returns
    -------
    output : list(numpy.ndarray)
        list of points.
    """
    # discretization points array
    output = []

    if dl is None:
        # dl is calculated for the discretisation of the different edges
        dl = w.Length / float(ndiscr)
    elif dl <= 0.0:
        raise ValueError("dl must be > 0.")

    # edges are discretised taking into account their orientation
    # Note: OrderedEdges already return a list of edges that considers the edge in the
    # correct sequence and orientation. No need for tricks after the discretization.
    for e in w.OrderedEdges:
        pointse = list(discretize(Part.Wire(e), dl=dl))
        output += pointse[:-1]

    if w.isClosed():
        output += [output[0]]
    else:
        output += [pointse[-1]]

    output = np.array(output)
    return output


def dist_to_shape(shape1, shape2):
    """
    Find the minimum distance between two shapes

    Parameters
    ----------
    shape1:
        reference shape.
    shape2:
        target shape.

    Returns
    -------
    output:
        a tuple of two -> (dist, vectors)
        dist is the minimum distance (float value)
        vectors is a list of tuples corresponding to the nearest points (numpy.ndarray)
        between shape1 and shape2. The distance between those points is the minimum
        distance given by dist.
    """
    dist, solution, info = shape1.distToShape(shape2)
    vectors = []
    for v1, v2 in solution:
        vectors.append((vector_to_numpy(v1), vector_to_numpy(v2)))
    return dist, vectors


# ======================================================================================
# Save functions
# ======================================================================================
def save_as_STEP(shapes, filename="test", scale=1):
    """
    Saves a series of Shape objects as a STEP assembly

    Parameters
    ----------
    shapes: (Shape, ..)
        Iterable of shape objects to be saved
    filename: str
        Full path filename of the STP assembly
    scale: float (default 1)
        The scale in which to save the Shape objects
    """
    if not filename.endswith(".STP"):
        filename += ".STP"

    if not isinstance(shapes, list):
        shapes = [shapes]

    if not all(not shape.isNull() for shape in shapes):
        raise FreeCADError("Shape is null.")

    compound = make_compound(shapes)

    if scale != 1:
        # scale the compound. Since the scale function modifies directly the shape,
        # a copy of the compound is made to avoid modification of the original shapes.
        compound = compound.copy().scale(scale)

    # doc = FreeCAD.newDocument()
    # obj = FreeCAD.ActiveDocument.addObject("App::DocumentObject", "Test")
    #
    # freecad_comp = FreeCAD.ActiveDocument.addObject("Part::Feature")
    #
    # # link the solid to the object
    # freecad_comp.Shape = compound
    #
    # Part.export([freecad_comp], filename)

    compound.exportStep(filename)


# # =============================================================================
# # Shape manipulations
# # =============================================================================
def scale_shape(shape, factor):
    """
    Apply scaling with factor to the shape

    Parameters
    ----------
    shape: FreeCAD Shape object
        The shape to be scaled
    factor: float
        The scaling factor

    Returns
    -------
    shape: the modified shape
    """
    return shape.scale(factor)


def translate_shape(shape, vector: tuple):
    """
    Apply scaling with factor to the shape

    Parameters
    ----------
    shape: FreeCAD Shape object
        The shape to be scaled
    vector: tuple (x,y,z)
        The translation vector

    Returns
    -------
    shape: the modified shape
    """
    return shape.translate(vector)


def rotate_shape(
    shape,
    base: tuple = (0.0, 0.0, 0.0),
    direction: tuple = (0.0, 0.0, 1.0),
    degree: float = 180,
):
    """
    Apply the rotation (base, dir, degree) to this shape

    Parameters
    ----------
    shape: FreeCAD Shape object
        The shape to be rotated
    base: tuple (x,y,z)
        Origin location of the rotation
    direction: tuple (x,y,z)
        The direction vector
    degree: double
        rotation angle

    Returns
    -------
    shape: the modified shape
    """
    return shape.rotate(base, direction, degree)


def revolve_shape(
    shape,
    base: tuple = (0.0, 0.0, 0.0),
    direction: tuple = (0.0, 0.0, 1.0),
    degree: float = 180,
):
    """
    Apply the revolve (base, dir, degree) to this shape

    Parameters
    ----------
    shape: FreeCAD Shape object
        The shape to be revolved
    base: tuple (x,y,z)
        Origin location of the revolution
    direction: tuple (x,y,z)
        The direction vector
    degree: double
        revolution angle

    Returns
    -------
    shape:
        the revolved shape.
    """
    base = Base.Vector(base)
    direction = Base.Vector(direction)
    return shape.revolve(base, direction, degree)


def extrude_shape(shape, vec: tuple):
    """
    Apply the extrusion along vec to this shape

    Parameters
    ----------
    shape: FreeCAD Shape object
        The shape to be extruded
    vec: tuple (x,y,z)
        The vector along which to extrude

    Returns
    -------
    shape:
        The extruded shape.
    """
    vec = Base.Vector(vec)
    return shape.extrude(vec)


def _edges_tangent(edge_1, edge_2):
    """
    Check if two adjacent edges are tangent to one another.
    """
    angle = edge_1.tangentAt(edge_1.LastParameter).getAngle(
        edge_2.tangentAt(edge_2.FirstParameter)
    )
    return np.isclose(
        angle,
        0.0,
        rtol=1e-4,
        atol=1e-4,
    )


def _wire_edges_tangent(wire):
    """
    Check that all consecutive edges in a wire are tangent
    """
    if len(wire.Edges) <= 1:
        return True

    else:
        edges_tangent = []
        for i in range(len(wire.Edges) - 1):
            edge_1 = wire.Edges[i]
            edge_2 = wire.Edges[i + 1]
            edges_tangent.append(_edges_tangent(edge_1, edge_2))

    if wire.isClosed():
        # Check last and first edge tangency
        edges_tangent.append(_edges_tangent(wire.Edges[-1], wire.Edges[0]))

    return all(edges_tangent)


def _split_wire(wire):
    """
    Split a wire into two parts.
    """
    edges = wire.OrderedEdges
    if len(edges) == 1:
        # Only one edge in the wire, which we need to split
        edge = edges[0]
        p_start, p_end = edge.ParameterRange
        p_mid = 0.5 * (p_end - p_start)
        edges_1 = edge.Curve.toShape(p_start, p_mid)
        edges_2 = edge.Curve.toShape(p_mid, p_end)

    else:
        # We can just sub-divide the wire by its edges
        n_split = int(len(edges) / 2)
        edges_1, edges_2 = edges[:n_split], edges[n_split:]

    return apiWire(edges_1), apiWire(edges_2)


def sweep_shape(profiles, path, solid=True, frenet=True):
    """
    Sweep a a set of profiles along a path.

    Parameters
    ----------
    profiles: Iterable[apiWire]
        Set of profiles to sweep
    path: apiWire
        Path along which to sweep the profiles
    solid: bool
        Whether or not to create a Solid
    frenet: bool
        If true, the orientation of the profile(s) is calculated based on local curvature
        and tangency. For planar paths, should not make a difference.

    Returns
    -------
    swept: Union[Part.Solid, Part.Shell]
        Swept geometry object
    """
    if not isinstance(profiles, Iterable):
        profiles = [profiles]

    closures = [p.isClosed() for p in profiles]
    all_closed = sum(closures) == len(closures)
    none_closed = sum(closures) == 0

    if not all_closed and not none_closed:
        raise FreeCADError("You cannot mix open and closed profiles when sweeping.")

    if none_closed and solid:
        bluemira_warn(
            "You cannot sweep open profiles and expect a Solid result. Disabling this."
        )
        solid = False

    if not _wire_edges_tangent(path):
        raise FreeCADError(
            "Sweep path contains edges that are not consecutively tangent. This will produce unexpected results."
        )

    result = path.makePipeShell(profiles, True, frenet)

    solid_result = apiSolid(result)
    if solid:
        return solid_result
    else:
        return solid_result.Shells[0]


def make_compound(shapes):
    """
    Make an FreeCAD compound object out of many shapes

    Parameters
    ----------
    shapes: list of FreeCAD shape objects
        A set of objects to be compounded

    Returns
    -------
    compound: FreeCAD compound object
        A compounded set of shapes
    """
    compound = Part.makeCompound(shapes)
    return compound


# ======================================================================================
# Boolean operations
# ======================================================================================
def boolean_fuse(shapes):
    """
    Fuse two or more shapes together. Internal splitter are removed.

    Parameters
    ----------
    shapes: Iterable
        List of FreeCAD shape objects to be fused together. All the objects in the
        list must be of the same type.

    Returns
    -------
    fuse_shape:
        Result of the boolean operation.

    Raises
    ------
    error: GeometryError
        In case the boolean operation fails.
    """
    if not isinstance(shapes, list):
        raise ValueError(f"{shapes} is not a list.")
    if len(shapes) < 2:
        raise ValueError("At least 2 shapes must be given")
    # check that all the shapes are of the same time
    _type = type(shapes[0])
    if not all(isinstance(s, _type) for s in shapes):
        raise ValueError(f"All instances in {shapes} must be of the same type.")
    try:
        if _type == Part.Wire:
            merged_shape = BOPTools.SplitAPI.booleanFragments(shapes, "Split")
            if len(merged_shape.Wires) > len(shapes):
                raise FreeCADError(
                    f"Fuse wire creation failed. Possible "
                    f"overlap or internal intersection of "
                    f"input shapes {shapes}."
                )
            else:
                merged_shape = merged_shape.fuse(merged_shape.Wires)
                merged_shape = Part.Wire(merged_shape.Wires)
                return merged_shape
        elif _type == Part.Face:
            merged_shape = shapes[0].fuse(shapes[1:])
            merged_shape = merged_shape.removeSplitter()
            if len(merged_shape.Faces) > 1:
                raise FreeCADError(
                    f"Fuse boolean operation on {shapes} gives more that one face."
                )
            else:
                return merged_shape.Faces[0]
        else:
            raise ValueError(
                f"Fuse function still not implemented for {_type} instances."
            )
    except Exception as e:
        raise FreeCADError(str(e))


def boolean_cut(shape, tools, split=True):
    """
    Difference of shape and a given (list of) topo shape cut(tools)

    Parameters
    ----------
    shape: FreeCAD shape
        the reference object
    tools: Iterable
        List of FreeCAD shape objects to be used as tools.
    split: bool
        If True, shape is split into pieces based on intersections with tools.

    Returns
    -------
    cut_shape:
        Result of the boolean operation.

    Raises
    ------
    error: GeometryError
        In case the boolean operation fails.
    """
    _type = type(shape)

    if not isinstance(tools, list):
        tools = [tools]

    cut_shape = shape.cut(tools)
    if split:
        cut_shape = BOPTools.SplitAPI.slice(cut_shape, tools, mode="Split")

    if _type == Part.Wire:
        output = cut_shape.Wires
    elif _type == Part.Face:
        output = cut_shape.Faces
    elif _type == Part.Shell:
        output = cut_shape.Shells
    elif _type == Part.Solid:
        output = cut_shape.Solid
    else:
        raise ValueError(f"Cut function not implemented for {_type} objects.")
    return output


# ======================================================================================
# Plane manipulations
# ======================================================================================
def make_plane(base, axis, angle):
    """
    Make a FreeCAD Placement

    Parameters
    ----------
    base: Iterable
        a vector representing the Plane's position
    axis: Iterable
        normal vector to the Plane
    angle:
        rotation angle in degree
    """
    base = Base.Vector(base)
    axis = Base.Vector(axis)

    return Base.Placement(base, axis, angle)


def move_plane(plane, vector):
    """
    Moves the FreeCAD Plane along the given vector

    Parameters
    ----------
    plane: FreeCAD plane
        the FreeCAD plane to be modified
    vector: Iterable
        direction along which the plane is moved

    Returns
    -------
    nothing:
        The plane is directly modified.
    """
    plane.move(Base.Vector(vector))


def change_plane(geo, plane):
    """
    Change the placement of a FreeCAD object

    Parameters
    ----------
    geo: FreeCAD object
        the object to be modified
    plane: FreeCAD plane
        the FreeCAD plane to be modified

    Returns
    -------
    nothing:
        The object is directly modified.
    """
    new_placement = geo.Placement.multiply(plane)
    new_base = plane.multVec(geo.Placement.Base)
    new_placement.Base = new_base
    geo.Placement = new_placement


default_display_options = {
    "color": (0.5, 0.5, 0.5),
    "transparency": 0.0,
}


def _colourise(
    node: coin.SoNode,
    options: Dict = default_display_options,
):
    if isinstance(node, coin.SoMaterial):
        rgb = options["color"]
        transparency = options["transparency"]
        node.ambientColor.setValue(coin.SbColor(*rgb))
        node.diffuseColor.setValue(coin.SbColor(*rgb))
        node.transparency.setValue(transparency)
    for child in node.getChildren() or []:
        _colourise(child, options)


def show_cad(
    parts: Union[Part.Shape, List[Part.Shape]],
    options: Optional[Union[Dict, List[Dict]]] = None,
):
    """
    The implementation of the display API for FreeCAD parts.

    Parameters
    ----------
    parts: Union[Part.Shape, List[Part.Shape]]
        The parts to display.
    options: Optional[Union[_PlotCADOptions, List[_PlotCADOptions]]]
        The options to use to display the parts.
    """
    if not isinstance(parts, list):
        parts = [parts]

    if options is None:
        dict_options = {
            "color": (0.5, 0.5, 0.5),
            "transparency": 0.0,
        }
        options = [dict_options] * len(parts)
    elif not isinstance(options, list):
        options = [options] * len(parts)

    if len(options) != len(parts):
        raise FreeCADError(
            "If options for display are provided then there must be as many options as "
            "there are parts to display."
        )

    app = QApplication.instance()
    if app is None:
        app = QApplication([])

    if not hasattr(FreeCADGui, "subgraphFromObject"):
        FreeCADGui.setupWithoutGUI()

    doc = FreeCAD.newDocument()

    root = coin.SoSeparator()

    for part, option in zip(parts, options):
        new_part = part.copy()
        new_part.rotate((0.0, 0.0, 0.0), (1.0, 0.0, 0.0), -90.0)
        obj = doc.addObject("Part::Feature")
        obj.Shape = new_part
        doc.recompute()
        subgraph = FreeCADGui.subgraphFromObject(obj)
        _colourise(subgraph, option)
        root.addChild(subgraph)

    viewer = quarter.QuarterWidget()
    viewer.setBackgroundColor(coin.SbColor(1, 1, 1))
    viewer.setTransparencyType(coin.SoGLRenderAction.SCREEN_DOOR)
    viewer.setSceneGraph(root)

    viewer.setWindowTitle("Bluemira Display")
    viewer.show()
    app.exec_()<|MERGE_RESOLUTION|>--- conflicted
+++ resolved
@@ -49,11 +49,8 @@
 # import errors and warnings
 from bluemira.geometry.error import FreeCADError
 from bluemira.base.look_and_feel import bluemira_warn
-<<<<<<< HEAD
-=======
 
 from bluemira.base.constants import EPS
->>>>>>> 0ae7cbf5
 
 # import visualisation
 from pivy import coin, quarter
