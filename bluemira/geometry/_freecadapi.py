--- conflicted
+++ resolved
@@ -29,7 +29,6 @@
 import Part
 import FreeCAD
 from FreeCAD import Base
-<<<<<<< HEAD
 import BOPTools
 import BOPTools.SplitAPI
 import BOPTools.GeneralFuseResult
@@ -38,9 +37,7 @@
 import BOPTools.ShapeMerge
 import BOPTools.Utils
 import BOPTools.SplitFeatures
-=======
 import FreeCADGui
->>>>>>> 9e453548
 
 # import math lib
 import numpy as np
@@ -62,13 +59,14 @@
 apiSolid = Part.Solid  # noqa (N816)
 
 
-# # =============================================================================
-# # Array, List, Vector, Point manipulation
-# # =============================================================================
+# ======================================================================================
+# Array, List, Vector, Point manipulation
+# ======================================================================================
 
 
 def check_data_type(data_type):
-    """Decorator to check the data type of the first parameter input (args[0]) of a
+    """
+    Decorator to check the data type of the first parameter input (args[0]) of a
     function.
 
     Raises
@@ -138,11 +136,12 @@
     return np.array([np.array([v.X, v.Y, v.Z]) for v in vertexes])
 
 
-# # =============================================================================
-# # Geometry creation
-# # =============================================================================
+# ======================================================================================
+# Geometry creation
+# ======================================================================================
 def make_polygon(points: Union[list, np.ndarray], closed: bool = False) -> Part.Wire:
-    """Make a polygon from a set of points.
+    """
+    Make a polygon from a set of points.
 
     Parameters
     ----------
@@ -167,7 +166,8 @@
 
 
 def make_bezier(points: Union[list, np.ndarray], closed: bool = False) -> Part.Wire:
-    """Make a bezier curve from a set of points.
+    """
+    Make a bezier curve from a set of points.
 
     Parameters
     ----------
@@ -196,7 +196,8 @@
 def make_bspline(
     points: Union[list, np.ndarray], closed: bool = False, **kwargs
 ) -> Part.Wire:
-    """Make a bezier curve from a set of points.
+    """
+    Make a bezier curve from a set of points.
 
     Parameters
     ----------
@@ -340,9 +341,9 @@
     return Part.Wire(Part.Edge(output))
 
 
-# # =============================================================================
-# # Object's properties
-# # =============================================================================
+# ======================================================================================
+# Object properties
+# ======================================================================================
 def length(obj) -> float:
     """Object's length"""
     prop = "Length"
@@ -411,9 +412,9 @@
         raise FreeCADError(f"FreeCAD object {obj} has not property {prop}")
 
 
-# # =============================================================================
-# # Part.Wire manipulation
-# # =============================================================================
+# ======================================================================================
+# Wire manipulation
+# ======================================================================================
 def wire_closure(wire: Part.Wire):
     """Create a line segment wire that closes an open wire"""
     closure = None
@@ -438,7 +439,8 @@
 
 
 def discretize(w: Part.Wire, ndiscr: int = 10, dl: float = None):
-    """Discretize a wire.
+    """
+    Discretize a wire.
 
     Parameters
     ----------
@@ -520,7 +522,8 @@
 
 
 def dist_to_shape(shape1, shape2):
-    """Find the minimum distance between two shapes
+    """
+    Find the minimum distance between two shapes
 
     Parameters
     ----------
@@ -545,9 +548,9 @@
     return dist, vectors
 
 
-# # =============================================================================
-# # Save functions
-# # =============================================================================
+# ======================================================================================
+# Save functions
+# ======================================================================================
 def save_as_STEP(shapes, filename="test", scale=1):
     """
     Saves a series of Shape objects as a STEP assembly
@@ -724,11 +727,10 @@
     return compound
 
 
-# # =============================================================================
-<<<<<<< HEAD
-# # Boolean operations
-# # =============================================================================
-def fuse(shapes):
+# ======================================================================================
+# Boolean operations
+# ======================================================================================
+def boolean_fuse(shapes):
     """
     Fuse two or more shapes together. Internal splitter are removed.
 
@@ -748,53 +750,45 @@
     error: GeometryError
         In case the boolean operation fails.
     """
-    if isinstance(shapes, list):
-        if len(shapes) > 1:
-            # check that all the shapes are of the same time
-            _type = type(shapes[0])
-            check = all(isinstance(s, _type) for s in shapes)
-            if check:
-                try:
-                    if _type == Part.Wire:
-                        merged_shape = BOPTools.SplitAPI.booleanFragments(
-                            shapes, "Split"
-                        )
-                        if len(merged_shape.Wires) > len(shapes):
-                            raise GeometryError(
-                                f"Fuse wire creation failed. Possible "
-                                f"overlap or internal intersection of "
-                                f"input shapes {shapes}."
-                            )
-                        else:
-                            merged_shape = merged_shape.fuse(merged_shape.Wires)
-                            merged_shape = Part.Wire(merged_shape.Wires)
-                            return merged_shape
-                    elif _type == Part.Face:
-                        merged_shape = shapes[0].fuse(shapes[1:])
-                        merged_shape = merged_shape.removeSplitter()
-                        if len(merged_shape.Faces) > 1:
-                            raise GeometryError(
-                                f"Fuse boolean operation on {shapes} "
-                                f"gives more that one face."
-                            )
-                        else:
-                            return merged_shape.Faces[0]
-                    else:
-                        raise ValueError(
-                            f"Fuse function still not implemented for "
-                            f"{_type} instances."
-                        )
-                except Exception as e:
-                    raise GeometryError(f"Fuse operation fails. {e}")
+    if not isinstance(shapes, list):
+        raise ValueError(f"{shapes} is not a list.")
+    if len(shapes) < 2:
+        raise ValueError("At least 2 shapes must be given")
+    # check that all the shapes are of the same time
+    _type = type(shapes[0])
+    if not all(isinstance(s, _type) for s in shapes):
+        raise ValueError(f"All instances in {shapes} must be of the same type.")
+    try:
+        if _type == Part.Wire:
+            merged_shape = BOPTools.SplitAPI.booleanFragments(shapes, "Split")
+            if len(merged_shape.Wires) > len(shapes):
+                raise FreeCADError(
+                    f"Fuse wire creation failed. Possible "
+                    f"overlap or internal intersection of "
+                    f"input shapes {shapes}."
+                )
             else:
-                raise ValueError(f"All instances in {shapes} must be of the same type.")
+                merged_shape = merged_shape.fuse(merged_shape.Wires)
+                merged_shape = Part.Wire(merged_shape.Wires)
+                return merged_shape
+        elif _type == Part.Face:
+            merged_shape = shapes[0].fuse(shapes[1:])
+            merged_shape = merged_shape.removeSplitter()
+            if len(merged_shape.Faces) > 1:
+                raise FreeCADError(
+                    f"Fuse boolean operation on {shapes} gives more that one face."
+                )
+            else:
+                return merged_shape.Faces[0]
         else:
-            raise ValueError("At least 2 shapes must be given")
-    else:
-        raise ValueError(f"{shapes} is not a list.")
-
-
-def cut(shape, tools, split=True):
+            raise ValueError(
+                f"Fuse function still not implemented for {_type} instances."
+            )
+    except Exception as e:
+        raise FreeCADError(f"Fuse operation failed. {e}")
+
+
+def boolean_cut(shape, tools, split=True):
     """
     Difference of shape and a given (list of) topo shape cut(tools)
 
@@ -837,9 +831,11 @@
     else:
         raise ValueError(f"Cut function not implemented for {_type} objects.")
     return output
-=======
-# # Plane manipulations
-# # =============================================================================
+
+
+# ======================================================================================
+# Plane manipulations
+# ======================================================================================
 def make_plane(base, axis, angle):
     """
     Make a FreeCAD Placement
@@ -900,9 +896,6 @@
     geo.Placement = new_placement
 
 
-# # =============================================================================
-# # Plane manipulations
-# # =============================================================================
 default_display_options = {
     "color": (0.5, 0.5, 0.5),
     "transparency": 0.0,
@@ -983,5 +976,4 @@
 
     viewer.setWindowTitle("Bluemira Display")
     viewer.show()
-    app.exec_()
->>>>>>> 9e453548
+    app.exec_()