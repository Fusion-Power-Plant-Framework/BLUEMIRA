--- conflicted
+++ resolved
@@ -1261,11 +1261,7 @@
         -------
         flux surface: Loop
         """
-<<<<<<< HEAD
-        # NOTE: Should instead used find_flux_surface_through_point
-=======
         # NOTE: You should use find.py::find_flux_surface_through_point
->>>>>>> 4411cb96
         psi = self.psi(x, z)
         psi_n = calc_psi_norm(psi, *self.get_OX_psis())
         loops = find_flux_surfs(self.x, self.z, self.psi(), psi_n)
