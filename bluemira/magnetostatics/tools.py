# bluemira is an integrated inter-disciplinary design tool for future fusion
# reactors. It incorporates several modules, some of which rely on other
# codes, to carry out a range of typical conceptual fusion reactor design
# activities.
#
# Copyright (C) 2021 M. Coleman, J. Cook, F. Franza, I.A. Maione, S. McIntosh, J. Morris,
#                    D. Short
#
# bluemira is free software; you can redistribute it and/or
# modify it under the terms of the GNU Lesser General Public
# License as published by the Free Software Foundation; either
# version 2.1 of the License, or (at your option) any later version.
#
# bluemira is distributed in the hope that it will be useful,
# but WITHOUT ANY WARRANTY; without even the implied warranty of
# MERCHANTABILITY or FITNESS FOR A PARTICULAR PURPOSE. See the GNU
# Lesser General Public License for more details.
#
# You should have received a copy of the GNU Lesser General Public
# License along with bluemira; if not, see <https://www.gnu.org/licenses/>.

"""
Just-in-time compilation and LowLevelCallable speed-up tools.
"""
import warnings

import numba as nb
import numpy as np
from numba.types import CPointer, float64, intc
from scipy import LowLevelCallable
from scipy.integrate import IntegrationWarning, nquad, quad

from bluemira.geometry._deprecated_loop import Loop
<<<<<<< HEAD
from bluemira.geometry.coordinates import Coordinates

=======
from bluemira.magnetostatics.error import MagnetostaticsError
>>>>>>> 0f5a1f0e

__all__ = [
    "jit_llc3",
    "jit_llc4",
    "jit_llc5",
    "jit_llc7",
    "integrate",
    "n_integrate",
    "process_loop_array",
    "process_xyz_array",
]


# Integration decorators and utilities
# Significant speed gains by using LowLevelCallable (> x2)


def process_xyz_array(func):
    """
    Decorator for coordinate input handling in array-return functions and methods.
    """

    def wrapper(cls, x, y, z):
        x = np.atleast_1d(x)
        y = np.atleast_1d(y)
        z = np.atleast_1d(z)

        if not len(x) == len(y) == len(z):
            raise MagnetostaticsError("Coordinate vector lengths must be equal.")

        if len(x) == 1:
            # Float handling
            return func(cls, x[0], y[0], z[0])
        elif len(x.shape) == 1:
            # 1-D array handling
            return np.array([func(cls, xi, yi, zi) for xi, yi, zi in zip(x, y, z)]).T
        elif len(x.shape) == 2:
            # 2-D array handling
            m, n = x.shape
            result = np.zeros((3, m, n))
            for i in range(m):
                for j in range(n):
                    result[:, i, j] = np.array([func(cls, x[i, j], y[i, j], z[i, j])])
            return result

        else:
            raise MagnetostaticsError(
                "This operation only supports floats and 1-D and 2-D arrays."
            )

    return wrapper


def process_loop_array(shape):
    """
    Parse a Loop or array to an array.

    Parameters
    ----------
    shape: Union[np.array(N, 3), Loop]
        The Loop or array to make into a coordinate array

    Returns
    -------
    shape: np.array(N, 3)
    """
    if isinstance(shape, Loop):
        # Convert Loop to numpy array
        # TODO: Raise DeprecationWarning
        shape = shape.xyz.T

    elif shape.__class__.__name__ == "Loop":
        # Deprecated.. Deprecation warning raised in old Loop class.
        shape = shape.xyz.T

    elif isinstance(shape, np.ndarray):
        pass

    elif isinstance(shape, Coordinates):
        shape = shape.T

    else:
        raise MagnetostaticsError(
            f"Cannot make a CurrentSource from an object of type: {type(shape)}."
        )

    return shape


def jit_llc7(f_integrand):
    """
    Decorator for 6-argument integrand function to a low-level callable.

    Parameters
    ----------
    f_integrand: callable
        The integrand function

    Returns
    -------
    low_level: LowLevelCallable
        The decorated integrand function as a LowLevelCallable
    """
    f_jitted = nb.jit(f_integrand, nopython=True, cache=True)

    @nb.cfunc(float64(intc, CPointer(float64)))
    def wrapped(n, xx):  # noqa: U100
        return f_jitted(xx[0], xx[1], xx[2], xx[3], xx[4], xx[5], xx[6])

    return LowLevelCallable(wrapped.ctypes)


def jit_llc5(f_integrand):
    """
    Decorator for 4-argument integrand function to a low-level callable.

    Parameters
    ----------
    f_integrand: callable
        The integrand function

    Returns
    -------
    low_level: LowLevelCallable
        The decorated integrand function as a LowLevelCallable
    """
    f_jitted = nb.jit(f_integrand, nopython=True, cache=True)

    @nb.cfunc(float64(intc, CPointer(float64)))
    def wrapped(n, xx):  # noqa: U100
        return f_jitted(xx[0], xx[1], xx[2], xx[3], xx[4])

    return LowLevelCallable(wrapped.ctypes)


def jit_llc4(f_integrand):
    """
    Decorator for 3-argument integrand function to a low-level callable.

    Parameters
    ----------
    f_integrand: callable
        The integrand function

    Returns
    -------
    low_level: LowLevelCallable
        The decorated integrand function as a LowLevelCallable
    """
    f_jitted = nb.jit(f_integrand, nopython=True, cache=True)

    @nb.cfunc(float64(intc, CPointer(float64)))
    def wrapped(n, xx):  # noqa: U100
        return f_jitted(xx[0], xx[1], xx[2], xx[3])

    return LowLevelCallable(wrapped.ctypes)


def jit_llc3(f_integrand):
    """
    Decorator for 2-argument integrand function to a low-level callable.

    Parameters
    ----------
    f_integrand: callable
        The integrand function

    Returns
    -------
    low_level: LowLevelCallable
        The decorated integrand function as a LowLevelCallable
    """
    f_jitted = nb.jit(f_integrand, nopython=True, cache=True)

    @nb.cfunc(float64(intc, CPointer(float64)))
    def wrapped(n, xx):  # noqa: U100
        return f_jitted(xx[0], xx[1], xx[2])

    return LowLevelCallable(wrapped.ctypes)


def integrate(func, args, bound1, bound2):
    """
    Utility for integration of a function between bounds. Easier to refactor
    integration methods.

    Parameters
    ----------
    func: callable
        The function to integrate. The integration variable should be the last
        argument of this function.
    args: Iterable
        The iterable of static arguments to the function.
    bound1: Union[float, int]
        The lower integration bound
    bound2: Union[float, int]
        The upper integration bound

    Returns
    -------
    value: float
        The value of the integral of the function between the bounds
    """
    warnings.filterwarnings("error", category=IntegrationWarning)
    try:
        result = quad(func, bound1, bound2, args=args)[0]
    except IntegrationWarning:
        points = [
            0.25 * (bound2 - bound1),
            0.5 * (bound2 - bound1),
            0.75 * (bound2 - bound1),
        ]
        result = quad(func, bound1, bound2, args=args, points=points, limit=200)[0]

    warnings.filterwarnings("default", category=IntegrationWarning)
    return result


def n_integrate(func, args, bounds):
    """
    Utility for n-dimensional integration of a function between bounds. Easier
    to refactor integration methods.

    Parameters
    ----------
    func: callable
        The function to integrate. The integration variable should be the last
        argument of this function.
    args: Iterable
        The iterable of static arguments to the function.
    bounds: List[Iterable[Union[int, float]]]
        The list of lower and upper integration bounds applied to x[0], x[1], ..

    Returns
    -------
    value: float
        The value of the integral of the function between the bounds
    """
    return nquad(func, bounds, args=args)[0]<|MERGE_RESOLUTION|>--- conflicted
+++ resolved
@@ -31,12 +31,8 @@
 from scipy.integrate import IntegrationWarning, nquad, quad
 
 from bluemira.geometry._deprecated_loop import Loop
-<<<<<<< HEAD
 from bluemira.geometry.coordinates import Coordinates
-
-=======
 from bluemira.magnetostatics.error import MagnetostaticsError
->>>>>>> 0f5a1f0e
 
 __all__ = [
     "jit_llc3",
