# bluemira is an integrated inter-disciplinary design tool for future fusion
# reactors. It incorporates several modules, some of which rely on other
# codes, to carry out a range of typical conceptual fusion reactor design
# activities.
#
# Copyright (C) 2021 M. Coleman, J. Cook, F. Franza, I.A. Maione, S. McIntosh, J. Morris,
#                    D. Short
#
# bluemira is free software; you can redistribute it and/or
# modify it under the terms of the GNU Lesser General Public
# License as published by the Free Software Foundation; either
# version 2.1 of the License, or (at your option) any later version.
#
# bluemira is distributed in the hope that it will be useful,
# but WITHOUT ANY WARRANTY; without even the implied warranty of
# MERCHANTABILITY or FITNESS FOR A PARTICULAR PURPOSE. See the GNU
# Lesser General Public License for more details.
#
# You should have received a copy of the GNU Lesser General Public
# License along with bluemira; if not, see <https://www.gnu.org/licenses/>.

"""
A collection of miscellaneous tools.
"""

import numpy as np
import operator
from importlib import util as imp_u, import_module as imp
from json import JSONDecoder, JSONEncoder
from json.encoder import _make_iterencode
import string
import nlopt
from os import listdir
import re
from functools import partial
from itertools import permutations
from unittest.mock import patch

from bluemira.base.constants import E_I, E_IJ, E_IJK
from bluemira.base.look_and_feel import bluemira_debug, bluemira_warn
from bluemira.base.parameter import Parameter


class CommentJSONDecoder(JSONDecoder):
    """
    Decode JSON with comments

    Notes
    -----
    Regex does the following for comments:

        - starts with // followed by most chr (not ")
        - if not followed by " and any of (whitespace , }) and \\n

    and removes extra commas from the end of dict like objects
    """

    comments = re.compile(r'[/]{2}(\s*\w*[#-/:-@{-~!^_`\[\]]*)*(?!["]\s*[,]*[\}]*\n)')
    comma = re.compile(r"[,](\n*\s*)*[\}]")
    eof = re.compile(r"[,](\n*\s*)*$")

    def decode(self, s, *args, **kwargs):
        """Return the Python representation of ``s`` (a ``str`` instance
        containing a JSON document).
        """
        s = self.eof.sub("}", self.comma.sub("}", self.comments.sub("", s)).strip())
        return super().decode(s, *args, **kwargs)


class NumpyJSONEncoder(JSONEncoder):
    """
    A JSON encoder that can handle numpy arrays.
    """

    def default(self, obj):
        """
        Override the JSONEncoder default object handling behaviour for np.arrays.
        """
        if isinstance(obj, np.ndarray):
            return obj.tolist()
        return super().default(obj)

    @staticmethod
    def floatstr(_floatstr, obj, *args, **kwargs):
        """
        Awaiting python bugs:

        https://github.com/python/cpython/pull/13233
        https://bugs.python.org/issue36841
        https://bugs.python.org/issue42434
        https://bugs.python.org/issue31466
        """
        if isinstance(obj, Parameter):
            obj = obj.value
        return _floatstr(obj, *args, **kwargs)

    def iterencode(self, o, _one_shot=False):
        """
        Patch iterencode type checking
        """
        with patch("json.encoder._make_iterencode", new=_patcher):
            return super().iterencode(o, _one_shot=_one_shot)


def _patcher(markers, _default, _encoder, _indent, _floatstr, *args, **kwargs):
    """
    Modify the json encoder to be less strict on
    type checking.
    Pythons built in types (float, int) have __repr__ written in c
    and json encoder doesn't yet allow custom type checking

    For example
    p = Parameter(var='hi', value=1, source='here')
    repr(p) == '1' # True
    isinstance(p, int) # True
    int.__repr__(p) # TypeError

    Currently there is a comment in the _make_iterencode function that
    calls itself a hack therefore this is ok...
    """
    _floatstr = partial(NumpyJSONEncoder.floatstr, _floatstr)
    kwargs["_intstr"] = repr
    return _make_iterencode(
        markers, _default, _encoder, _indent, _floatstr, *args, **kwargs
    )


def is_num(thing):
    """
    Determine whether or not the input is a number.

    Parameters
    ----------
    thing: unknown type
        The input which we need to determine is a number or not

    Returns
    -------
    num: bool
        Whether or not the input is a number
    """
    if thing is True or thing is False:
        return False
    if thing is np.nan:
        return False
    try:
        float(thing)
        return True
    except (ValueError, TypeError):
        return False


def abs_rel_difference(v2, v1_ref):
    """
    Calculate the absolute relative difference between a new value and an old
    reference value.

    Parameters
    ----------
    v2: float
        The new value to compare to the old
    v1_ref: float
        The old reference value

    Returns
    -------
    delta: float
        The absolute relative difference between v2 and v1ref
    """
    return abs((v2 - v1_ref) / v1_ref)


# =====================================================
# Einsum utilities
# =====================================================
def asciistr(length):
    """
    Get a string of characters of desired length.

    Current max is 52 characters

    Parameters
    ----------
    length: int
        number of characters to return

    Returns
    -------
    str of length specified

    """
    if length > 52:
        raise ValueError("Unsupported string length")

    return string.ascii_letters[:length]


def levi_civita_tensor(dim=3):
    """
    N dimensional Levi-Civita Tensor.

    For dim=3 this looks like:

    e_ijk = np.zeros((3, 3, 3))
    e_ijk[0, 1, 2] = e_ijk[1, 2, 0] = e_ijk[2, 0, 1] = 1
    e_ijk[0, 2, 1] = e_ijk[2, 1, 0] = e_ijk[1, 0, 2] = -1

    Parameters
    ----------
    dim: int
        The number of dimensions for the LCT

    Returns
    -------
    np.array (n_0,n_1,...n_n)

    """
    perms = np.array(list(set(permutations(np.arange(dim)))))

    e_ijk = np.zeros([dim for d in range(dim)])

    idx = np.triu_indices(n=dim, k=1)

    for perm in perms:
        e_ijk[tuple(perm)] = np.prod(np.sign(perm[idx[1]] - perm[idx[0]]))

    return e_ijk


class EinsumWrapper:
    """
    Preallocator for einsum versions of dot, cross and norm.
    """

    def __init__(self):

        norm_a0 = "ij, ij -> j"
        norm_a1 = "ij, ij -> i"

        self.norm_strs = [norm_a0, norm_a1]

        # Not fool proof for huge no's of dims
        self.dot_1x1 = "i, i -> ..."
        self.dot_1x2 = "i, ik -> k"
        self.dot_2x1 = "ij, j -> i"
        self.dot_2x2 = "ij, jk -> ik"
        self.dot_1xn = "y, {}yz -> {}z"
        self.dot_nx1 = "{}z, z -> {}"
        self.dot_nxn = "{}y, {}yz -> {}z"

        cross_2x1 = "i, i, i -> i"
        cross_2x2 = "xy, ix, iy -> i"
        cross_2x3 = "xyz, ix, iy -> iz"

        self.cross_strs = [cross_2x1, cross_2x2, cross_2x3]
        self.cross_lcts = [E_I, E_IJ, E_IJK]

    def norm(self, ix, axis=0):
        """
        Emulates some of the functionality of np.linalg.norm for 2D arrays.

        Specifically:
        np.linalg.norm(ix, axis=0)
        np.linalg.norm(ix, axis=1)

        For optimum speed and customisation use np.einsum modified for your use case.

        Parameters
        ----------
        ix: np.array
            Array to perform norm on
        axis: int
            axis for the norm to occur on

        Returns
        -------
        np.array

        """
        try:
            return np.sqrt(np.einsum(self.norm_strs[axis], ix, ix))
        except IndexError:
            raise ValueError("matrices dimensions >2d Unsupported")

    def dot(self, ix, iy, out=None):
        """
        A dot product emulation using np.einsum.

        For optimum speed and customisation use np.einsum modified for your use case.

        Should follow the same mechanics as np.dot, a few examples:

        ein_str = 'i, i -> ...'
        ein_str = 'ij, jk -> ik' # Classic dot product
        ein_str = 'ij, j -> i'
        ein_str = 'i, ik -> k'
        ein_str = 'aij, ajk -> aik' # for loop needed with np.dot

        Parameters
        ----------
        ix: np.array
            First array
        iy: np.array
            Second array
        out: np.array
            output array for inplace dot product

        Returns
        -------
        np.array

        """
        # Ordered hopefully by most used
        if ix.ndim == 2 and iy.ndim == 2:
            out_str = self.dot_2x2
        elif ix.ndim > 2 and iy.ndim > 2:
            ix_str = asciistr(ix.ndim - 1)
            iy_str = asciistr(iy.ndim - 2)
            out_str = self.dot_nxn.format(ix_str, iy_str, ix_str)
        elif ix.ndim < 2 and iy.ndim == 2:
            out_str = self.dot_1x2
        elif ix.ndim >= 2 and iy.ndim < 2:
            ix_str = asciistr(ix.ndim - 1)
            out_str = self.dot_nx1.format(ix_str, ix_str)
        elif iy.ndim >= 2 or ix.ndim == 2:
            raise ValueError(
                f"Undefined behaviour ix.shape:{ix.shape}, iy.shape:{iy.shape}"
            )
        else:
            out_str = self.dot_1x1

        return np.einsum(out_str, ix, iy, out=out)

    def cross(self, ix, iy, out=None):
        """
        A row-wise cross product of a 2D matrices of vectors.

        This function mirrors the properties of np.cross
        such as vectors of 2 or 3 elements. 1D is also accepted
        but just do x * y.
        Only 7D has similar orthogonal properties above 3D.

        For optimum speed and customisation use np.einsum modified for your use case.

        Parameters
        ----------
        ix: np.array
            1st array to cross
        iy: np.array
            2nd array to cross
        out: np.array
            output array for inplace cross product

        Returns
        -------
        np.array (ix.shape)

        Raises
        ------
        ValueError
            If the dimensions of the cross product are > 3

        """
        dim = ix.shape[-1] - 1 if ix.ndim > 1 else 0

        try:
            return np.einsum(self.cross_strs[dim], self.cross_lcts[dim], ix, iy, out=out)
        except IndexError:
            raise ValueError("Incompatible dimension for cross product")


wrap = EinsumWrapper()

norm = wrap.norm
dot = wrap.dot
cross = wrap.cross


def set_random_seed(seed_number: int):
    """
    Sets the random seed number in numpy and NLopt. Useful when repeatable
    results are desired in Monte Carlo methods and stochastic optimisation
    methods.

    Parameters
    ----------
    seed_number: int
        The random seed number, preferably a very large integer
    """
    np.random.seed(seed_number)
    nlopt.srand(seed_number)


def compare_dicts(d1, d2, almost_equal=False, verbose=True):
    """
    Compares two dictionaries. Will print information about the differences
    between the two to the console. Dictionaries are compared by length, keys,
    and values per common keys

    Parameters
    ----------
    d1: dict
        The reference dictionary
    d2: dict
        The dictionary to be compared with the reference
    almost_equal: bool (default = False)
        Whether or not to use np.isclose and np.allclose for numbers and arrays
    verbose: bool (default = True)
        Whether or not to print to the console

    Returns
    -------
    the_same: bool
        Whether or not the dictionaries are the same
    """
    nkey_diff = len(d1) - len(d2)
    k1 = set(d1.keys())
    k2 = set(d2.keys())
    intersect = k1.intersection(k2)
    new_diff = k1 - k2
    old_diff = k2 - k1
    same, different = [], []

    # Define functions to use for comparison in either the array, dict, or
    # numeric cases.
    def dict_eq(value_1, value_2):
        return compare_dicts(value_1, value_2, almost_equal, verbose)

    if almost_equal:
        array_eq, num_eq = np.allclose, np.isclose
    else:
        array_eq, num_eq = lambda val1, val2: (val1 == val2).all(), operator.eq

    # Map the comparison functions to the keys based on the type of value in d1.
    comp_map = {
        key: array_eq
        if isinstance(val, np.ndarray)
        else dict_eq
        if isinstance(val, dict)
        else num_eq
        if is_num(val)
        else operator.eq
        for key, val in d1.items()
    }

    # Do the comparison
    for k in intersect:
        v1, v2 = d1[k], d2[k]
        try:
            if comp_map[k](v1, v2):
                same.append(k)
            else:
                different.append(k)
        except ValueError:  # One is an array and the other not
            different.append(k)

    the_same = False
    result = "===========================================================\n"
    if nkey_diff != 0:
        compare = "more" if nkey_diff > 0 else "fewer"
        result += f"d1 has {nkey_diff} {compare} keys than d2" + "\n"
    if new_diff != set():
        result += "d1 has the following keys which d2 does not have:\n"
        new_diff = ["\t" + str(i) for i in new_diff]
        result += "\n".join(new_diff) + "\n"
    if old_diff != set():
        result += "d2 has the following keys which d1 does not have:\n"
        old_diff = ["\t" + str(i) for i in old_diff]
        result += "\n".join(old_diff) + "\n"
    if different:
        result += "the following shared keys have different values:\n"
        different = ["\t" + str(i) for i in different]
        result += "\n".join(different) + "\n"
    if nkey_diff == 0 and new_diff == set() and old_diff == set() and different == []:
        the_same = True
    else:
        result += "==========================================================="
        if verbose:
            print(result)
    return the_same


def clip(val, val_min, val_max):
    """
    Clips (limits) val between val_min and val_max.
    This function wraps the numpy core umath minimum and maximum functions
    in order to avoid the standard numpy clip function, as described in:
    https://github.com/numpy/numpy/issues/14281

    Handles scalars using built-ins.

    Parameters
    ----------
    val: scalar or array
        The value to be clipped.
    val_min: scalar or array
        The minimum value.
    val_max: scalar or array
        The maximum value.

    Returns
    -------
    clipped_val: scalar or array
        The clipped values.
    """
    if isinstance(val, np.ndarray):
        np.core.umath.clip(val, val_min, val_max, out=val)
    else:
        val = val_min if val < val_min else val_max if val > val_max else val
    return val


<<<<<<< HEAD
# ======================================================================================
# Coordinate system transformations
# ======================================================================================


def cartesian_to_polar(x, z, x_ref=0, z_ref=0):
    """
    Convert from 2-D Cartesian coordinates to polar coordinates about a reference point.

    Parameters
    ----------
    x: np.ndarray
        Radial coordinates
    z: np.ndarray
        Vertical coordinates
    x_ref: float
        Reference radial coordinate
    z_ref: float
        Reference vertical coordinate

    Returns
    -------
    r: np.ndarray
        Polar radial coordinates
    phi: np.ndarray
        Polar angle coordinates
    """
    xi, zi = x - x_ref, z - z_ref
    r = np.hypot(xi, zi)
    phi = np.arctan2(zi, xi)
    return r, phi


def polar_to_cartesian(r, phi, x_ref=0, z_ref=0):
    """
    Convert from 2-D polar to Cartesian coordinates about a reference point.

    Parameters
    ----------
    r: np.ndarray
        Polar radial coordinates
    phi: np.ndarray
        Polar angle coordinates
    x_ref: float
        Reference radial coordinate
    z_ref: float
        Reference vertical coordinate

    Returns
    -------
    x: np.ndarray
        Radial coordinates
    z: np.ndarray
        Vertical coordinate
    """
    x = x_ref + r * np.cos(phi)
    z = z_ref + r * np.sin(phi)
    return x, z
=======
def get_module(name):
    """
    Load module dynamically.

    Parameters
    ----------
    name: string
        Filename or python path (a.b.c) of module to import

    Returns
    -------
    output: module
        Loaded module

    """
    try:
        module = imp(name)
    except ImportError:
        module = _loadfromspec(name)
    bluemira_debug(f"Loaded {module.__name__}")
    return module


def _loadfromspec(name):
    """
    Load module from filename.

    Parameters
    ----------
    name: string
        Filename of module to import

    Returns
    -------
    output: module
        Loaded module

    """
    full_dirname = name.rsplit("/", 1)
    dirname = "." if len(full_dirname[0]) == 0 else full_dirname[0]

    try:
        mod_files = [
            file for file in listdir(dirname) if file.startswith(full_dirname[1])
        ]
    except FileNotFoundError:
        raise FileNotFoundError("Can't find module file '{}'".format(name))

    if len(mod_files) == 0:
        raise FileNotFoundError("Can't find module file '{}'".format(name))

    requested = full_dirname[1] if full_dirname[1] in mod_files else mod_files[0]

    if len(mod_files) > 1:
        bluemira_warn(
            "{}{}".format(
                "Multiple files start with '{}'\n".format(full_dirname[1]),
                "Assuming module is '{}'".format(requested),
            )
        )

    mod_file = f"{dirname}/{requested}"

    try:
        spec = imp_u.spec_from_file_location(
            mod_file.rsplit("/")[-1].split(".")[0], mod_file
        )
        module = imp_u.module_from_spec(spec)
        spec.loader.exec_module(module)
    except (AttributeError, ImportError):
        raise ImportError("File '{}' is not a module".format(mod_files[0]))

    return module
>>>>>>> 16845123
<|MERGE_RESOLUTION|>--- conflicted
+++ resolved
@@ -510,7 +510,6 @@
     return val
 
 
-<<<<<<< HEAD
 # ======================================================================================
 # Coordinate system transformations
 # ======================================================================================
@@ -569,7 +568,8 @@
     x = x_ref + r * np.cos(phi)
     z = z_ref + r * np.sin(phi)
     return x, z
-=======
+
+
 def get_module(name):
     """
     Load module dynamically.
@@ -642,5 +642,4 @@
     except (AttributeError, ImportError):
         raise ImportError("File '{}' is not a module".format(mod_files[0]))
 
-    return module
->>>>>>> 16845123
+    return module