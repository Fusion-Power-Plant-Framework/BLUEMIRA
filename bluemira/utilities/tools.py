# bluemira is an integrated inter-disciplinary design tool for future fusion
# reactors. It incorporates several modules, some of which rely on other
# codes, to carry out a range of typical conceptual fusion reactor design
# activities.
#
# Copyright (C) 2021 M. Coleman, J. Cook, F. Franza, I.A. Maione, S. McIntosh, J. Morris,
#                    D. Short
#
# bluemira is free software; you can redistribute it and/or
# modify it under the terms of the GNU Lesser General Public
# License as published by the Free Software Foundation; either
# version 2.1 of the License, or (at your option) any later version.
#
# bluemira is distributed in the hope that it will be useful,
# but WITHOUT ANY WARRANTY; without even the implied warranty of
# MERCHANTABILITY or FITNESS FOR A PARTICULAR PURPOSE. See the GNU
# Lesser General Public License for more details.
#
# You should have received a copy of the GNU Lesser General Public
# License along with bluemira; if not, see <https://www.gnu.org/licenses/>.

"""
A collection of miscellaneous tools.
"""

import numpy as np
from json import JSONEncoder
import string
from bluemira.base.constants import E_I, E_IJ, E_IJK


class NumpyJSONEncoder(JSONEncoder):
    """
    A JSON encoder that can handle numpy arrays.
    """

    def default(self, obj):
        """
        Override the JSONEncoder default object handling behaviour for np.arrays.
        """
        if isinstance(obj, np.ndarray):
            return obj.tolist()
        return super().default(obj)


def is_num(thing):
    """
    Determine whether or not the input is a number.

    Parameters
    ----------
    thing: unknown type
        The input which we need to determine is a number or not

    Returns
    -------
    num: bool
        Whether or not the input is a number
    """
    if thing is True or thing is False:
        return False
    if thing is np.nan:
        return False
    try:
        float(thing)
        return True
    except (ValueError, TypeError):
        return False


# =====================================================
# Einsum utilities
# =====================================================
def asciistr(length):
    """
    Get a string of characters of desired length.

    Current max is 52 characters

    Parameters
    ----------
    length: int
        number of characters to return

    Returns
    -------
    str of length specified

    """
    if length > 52:
        raise ValueError("Unsupported string length")

    return string.ascii_letters[:length]


class EinsumWrapper:
    """
    Preallocator for einsum versions of dot, cross and norm.
    """

    def __init__(self):

        norm_a0 = "ij, ij -> j"
        norm_a1 = "ij, ij -> i"

        self.norm_strs = [norm_a0, norm_a1]

        # Not fool proof for huge no's of dims
        self.dot_1x1 = "i, i -> ..."
        self.dot_1x2 = "i, ik -> k"
        self.dot_2x1 = "ij, j -> i"
        self.dot_2x2 = "ij, jk -> ik"
        self.dot_1xn = "y, {}yz -> {}z"
        self.dot_nx1 = "{}z, z -> {}"
        self.dot_nxn = "{}y, {}yz -> {}z"

        cross_2x1 = "i, i, i -> i"
        cross_2x2 = "xy, ix, iy -> i"
        cross_2x3 = "xyz, ix, iy -> iz"

        self.cross_strs = [cross_2x1, cross_2x2, cross_2x3]
        self.cross_lcts = [E_I, E_IJ, E_IJK]

    def norm(self, ix, axis=0):
        """
        Emulates some of the functionality of np.linalg.norm for 2D arrays.

        Specifically:
        np.linalg.norm(ix, axis=0)
        np.linalg.norm(ix, axis=1)

        For optimum speed and customisation use np.einsum modified for your use case.

        Parameters
        ----------
        ix: np.array
            Array to perform norm on
        axis: int
            axis for the norm to occur on

        Returns
        -------
        np.array

        """
        try:
            return np.sqrt(np.einsum(self.norm_strs[axis], ix, ix))
        except IndexError:
            raise ValueError("matrices dimensions >2d Unsupported")

    def dot(self, ix, iy, out=None):
        """
        A dot product emulation using np.einsum.

        For optimum speed and customisation use np.einsum modified for your use case.

        Should follow the same mechanics as np.dot, a few examples:

        ein_str = 'i, i -> ...'
        ein_str = 'ij, jk -> ik' # Classic dot product
        ein_str = 'ij, j -> i'
        ein_str = 'i, ik -> k'
        ein_str = 'aij, ajk -> aik' # for loop needed with np.dot

        Parameters
        ----------
        ix: np.array
            First array
        iy: np.array
            Second array
        out: np.array
            output array for inplace dot product

        Returns
        -------
        np.array

        """
        # Ordered hopefully by most used
        if ix.ndim == 2 and iy.ndim == 2:
            out_str = self.dot_2x2
        elif ix.ndim > 2 and iy.ndim > 2:
            ix_str = asciistr(ix.ndim - 1)
            iy_str = asciistr(iy.ndim - 2)
            out_str = self.dot_nxn.format(ix_str, iy_str, ix_str)
        elif ix.ndim < 2 and iy.ndim == 2:
            out_str = self.dot_1x2
        elif ix.ndim >= 2 and iy.ndim < 2:
            ix_str = asciistr(ix.ndim - 1)
            out_str = self.dot_nx1.format(ix_str, ix_str)
        elif iy.ndim >= 2 or ix.ndim == 2:
            raise ValueError(
                f"Undefined behaviour ix.shape:{ix.shape}, iy.shape:{iy.shape}"
            )
        else:
            out_str = self.dot_1x1

        return np.einsum(out_str, ix, iy, out=out)

    def cross(self, ix, iy, out=None):
        """
        A row-wise cross product of a 2D matrices of vectors.

        This function mirrors the properties of np.cross
        such as vectors of 2 or 3 elements. 1D is also accepted
        but just do x * y.
        Only 7D has similar orthogonal properties above 3D.

        For optimum speed and customisation use np.einsum modified for your use case.

        Parameters
        ----------
        ix: np.array
            1st array to cross
        iy: np.array
            2nd array to cross
        out: np.array
            output array for inplace cross product

        Returns
        -------
        np.array (ix.shape)

        Raises
        ------
        ValueError
            If the dimensions of the cross product are > 3

        """
        dim = ix.shape[-1] - 1 if ix.ndim > 1 else 0

        try:
            return np.einsum(self.cross_strs[dim], self.cross_lcts[dim], ix, iy, out=out)
        except IndexError:
            raise ValueError("Incompatible dimension for cross product")


wrap = EinsumWrapper()

norm = wrap.norm
dot = wrap.dot
<<<<<<< HEAD
cross = wrap.cross


def compare_dicts(d1, d2, almost_equal=False, verbose=True):
    """
    Compares two dictionaries. Will print information about the differences
    between the two to the console. Dictionaries are compared by length, keys,
    and values per common keys

    Parameters
    ----------
    d1: dict
        The reference dictionary
    d2: dict
        The dictionary to be compared with the reference
    almost_equal: bool (default = False)
        Whether or not to use np.isclose and np.allclose for numbers and arrays
    verbose: bool (default = True)
        Whether or not to print to the console

    Returns
    -------
    the_same: bool
        Whether or not the dictionaries are the same
    """
    nkey_diff = len(d1) - len(d2)
    k1 = set(d1.keys())
    k2 = set(d2.keys())
    intersect = k1.intersection(k2)
    new_diff = k1 - k2
    old_diff = k2 - k1
    same, different = [], []

    # Define functions to use for comparison in either the array, dict, or
    # numeric cases.
    def dict_eq(value_1, value_2):
        return compare_dicts(value_1, value_2, almost_equal, verbose)

    if almost_equal:
        array_eq, num_eq = np.allclose, np.isclose
    else:
        array_eq, num_eq = lambda val1, val2: (val1 == val2).all(), operator.eq

    # Map the comparison functions to the keys based on the type of value in d1.
    comp_map = {
        key: array_eq
        if isinstance(val, np.ndarray)
        else dict_eq
        if isinstance(val, dict)
        else num_eq
        if is_num(val)
        else operator.eq
        for key, val in d1.items()
    }

    # Do the comparison
    for k in intersect:
        v1, v2 = d1[k], d2[k]
        try:
            if comp_map[k](v1, v2):
                same.append(k)
            else:
                different.append(k)
        except ValueError:  # One is an array and the other not
            different.append(k)

    the_same = False
    result = "===========================================================\n"
    if nkey_diff != 0:
        compare = "more" if nkey_diff > 0 else "fewer"
        result += f"d1 has {nkey_diff} {compare} keys than d2" + "\n"
    if new_diff != set():
        result += "d1 has the following keys which d2 does not have:\n"
        new_diff = ["\t" + str(i) for i in new_diff]
        result += "\n".join(new_diff) + "\n"
    if old_diff != set():
        result += "d2 has the following keys which d1 does not have:\n"
        old_diff = ["\t" + str(i) for i in old_diff]
        result += "\n".join(old_diff) + "\n"
    if different:
        result += "the following shared keys have different values:\n"
        different = ["\t" + str(i) for i in different]
        result += "\n".join(different) + "\n"
    if nkey_diff == 0 and new_diff == set() and old_diff == set() and different == []:
        the_same = True
    else:
        result += "==========================================================="
        if verbose:
            print(result)
    return the_same


def delta(v2, v1ref):
    """
    Calculates the absolute relative difference between a new value and an old
    reference value.

    Parameters
    ----------
    v2: float
        The new value to compare to the old
    v1ref: float
        The old reference value

    Returns
    -------
    delta: float
        The absolute relative difference between v2 and v1ref
    """
    return abs((v2 - v1ref) / v1ref)


def clip(val, val_min, val_max):
    """
    Clips (limits) val between val_min and val_max.
    This function wraps the numpy core umath minimum and maximum functions
    in order to avoid the standard numpy clip function, as described in:
    https://github.com/numpy/numpy/issues/14281

    Handles scalars using built-ins.

    Parameters
    ----------
    val: scalar or array
        The value to be clipped.
    val_min: scalar or array
        The minimum value.
    val_max: scalar or array
        The maximum value.

    Returns
    -------
    clipped_val: scalar or array
        The clipped values.
    """
    if isinstance(val, np.ndarray):
        np.core.umath.clip(val, val_min, val_max, out=val)
    else:
        val = val_min if val < val_min else val_max if val > val_max else val
    return val
=======
cross = wrap.cross
>>>>>>> 64cd5a20
<|MERGE_RESOLUTION|>--- conflicted
+++ resolved
@@ -239,7 +239,6 @@
 
 norm = wrap.norm
 dot = wrap.dot
-<<<<<<< HEAD
 cross = wrap.cross
 
 
@@ -379,7 +378,4 @@
         np.core.umath.clip(val, val_min, val_max, out=val)
     else:
         val = val_min if val < val_min else val_max if val > val_max else val
-    return val
-=======
-cross = wrap.cross
->>>>>>> 64cd5a20
+    return val