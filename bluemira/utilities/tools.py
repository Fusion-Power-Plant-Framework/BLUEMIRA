--- conflicted
+++ resolved
@@ -23,27 +23,6 @@
 A collection of miscellaneous tools.
 """
 
-<<<<<<< HEAD
-
-def abs_rel_difference(v2, v1_ref):
-    """
-    Calculate the absolute relative difference between a new value and an old
-    reference value.
-
-    Parameters
-    ----------
-    v2: float
-        The new value to compare to the old
-    v1_ref: float
-        The old reference value
-
-    Returns
-    -------
-    delta: float
-        The absolute relative difference between v2 and v1ref
-    """
-    return abs((v2 - v1_ref) / v1_ref)
-=======
 import numpy as np
 from json import JSONEncoder
 
@@ -85,4 +64,23 @@
         return True
     except (ValueError, TypeError):
         return False
->>>>>>> 4954a9be
+
+
+def abs_rel_difference(v2, v1_ref):
+    """
+    Calculate the absolute relative difference between a new value and an old
+    reference value.
+
+    Parameters
+    ----------
+    v2: float
+        The new value to compare to the old
+    v1_ref: float
+        The old reference value
+
+    Returns
+    -------
+    delta: float
+        The absolute relative difference between v2 and v1ref
+    """
+    return abs((v2 - v1_ref) / v1_ref)