--- conflicted
+++ resolved
@@ -23,15 +23,28 @@
 A collection of plotting tools.
 """
 
-<<<<<<< HEAD
 import os
+import numpy as np
+import matplotlib.pyplot as plt
+from matplotlib.path import Path
+from matplotlib.patches import Patch, PathPatch
+from mpl_toolkits.mplot3d.art3d import PathPatch3D
+from mpl_toolkits.mplot3d import Axes3D
 from natsort import natsorted
 import imageio
 from bluemira.base.constants import GREEK_ALPHABET, GREEK_ALPHABET_CAPS
 from bluemira.base.file import get_bluemira_path
-
-
-__all__ = ["str_to_latex", "make_gif", "save_figure"]
+from bluemira.geometry._deprecated_tools import rotation_matrix_v1v2, check_ccw
+
+
+__all__ = [
+    "str_to_latex",
+    "make_gif",
+    "save_figure",
+    "coordinates_to_path",
+    "Plot3D",
+    "BluemiraPathPatch3D",
+]
 
 
 def gsymbolify(string):
@@ -124,14 +137,6 @@
         fig.savefig(name, dpi=dpi, bbox_inches="tight", format=formatt, **kwargs)
     else:
         pass
-=======
-import numpy as np
-import matplotlib.pyplot as plt
-from matplotlib.path import Path
-from matplotlib.patches import Patch, PathPatch
-from mpl_toolkits.mplot3d.art3d import PathPatch3D
-from mpl_toolkits.mplot3d import Axes3D
-from bluemira.geometry._deprecated_tools import rotation_matrix_v1v2, check_ccw
 
 
 def ring_coding(n):
@@ -212,5 +217,4 @@
         """
         Transfer the key getattr to underlying PathPatch object.
         """
-        return getattr(self._patch2d, key)
->>>>>>> 157d6206
+        return getattr(self._patch2d, key)