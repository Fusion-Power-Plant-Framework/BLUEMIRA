# bluemira is an integrated inter-disciplinary design tool for future fusion
# reactors. It incorporates several modules, some of which rely on other
# codes, to carry out a range of typical conceptual fusion reactor design
# activities.
#
# Copyright (C) 2021 M. Coleman, J. Cook, F. Franza, I.A. Maione, S. McIntosh, J. Morris,
#                    D. Short
#
# bluemira is free software; you can redistribute it and/or
# modify it under the terms of the GNU Lesser General Public
# License as published by the Free Software Foundation; either
# version 2.1 of the License, or (at your option) any later version.
#
# bluemira is distributed in the hope that it will be useful,
# but WITHOUT ANY WARRANTY; without even the implied warranty of
# MERCHANTABILITY or FITNESS FOR A PARTICULAR PURPOSE. See the GNU
# Lesser General Public License for more details.
#
# You should have received a copy of the GNU Lesser General Public
# License along with bluemira; if not, see <https://www.gnu.org/licenses/>.

"""
Configuration classes
"""
from bluemira.base.parameter import ParameterFrame
from bluemira.base.config_schema import ConfigurationSchema


class Configuration(ConfigurationSchema, ParameterFrame):
    """
    The base object for all variable names and metadata in bluemira.
    Variables specified here should be physical in some way, and not represent
    how the code is being run.
    Defaults are also specified here, and overidden later.
    New variables should be defined here, with a corresponding entry in the
    ConfigurationSchema, and passed onwards as Parameter objects.
    """

    # fmt: off
    params = [
        ['Name', 'Reactor name', 'Cambridge', 'N/A', None, 'Input'],
        ['plasma_type', 'Type of plasma', 'SN', 'N/A', None, 'Input'],
        ['reactor_type', 'Type of reactor', 'Normal', 'N/A', None, 'Input'],
        ['op_mode', 'Mode of operation', 'Pulsed', 'N/A', None, 'Input'],

        # Reactor
        ['P_el_net', 'Net electrical power output', 500, 'MW', None, 'Input'],
        ['P_el_net_process', 'Net electrical power output as provided by PROCESS', None, 'MW', None, 'PROCESS'],
        ['tau_flattop', 'Flat-top duration', 2 * 3600, 's', None, 'Input'],
        ['blanket_type', 'Blanket type', 'HCPB', 'N/A', None, 'Input'],
        ['n_TF', 'Number of TF coils', 16, 'N/A', None, 'Input'],
        ['n_PF', 'Number of PF coils', 6, 'N/A', None, 'Input'],
        ['n_CS', 'Number of CS coil divisions', 5, 'N/A', None, 'Input'],
        ['TF_ripple_limit', 'TF coil ripple limit', 0.6, '%', None, 'Input'],
        ['Av', 'Reactor availability', 0.3, 'N/A', None, 'Input'],
<<<<<<< HEAD
        ['A', 'Plasma aspect ratio', 3.1, 'N/A', None, 'Input', {"PROCESS": ParameterMapping("aspect", True, True)}],
        ['R_0', 'Major radius', 9, 'm', None, 'Input', {"PROCESS": ParameterMapping("rmajor", True, False)}],
        ['z_0', 'Vertical offset of plasma centreline', 0, 'm', None, 'Input'],
        ['B_0', 'Toroidal field at R_0', 6, 'T', None, 'Input', {"PROCESS": ParameterMapping("bt", True, False)}],
=======
        ['A', 'Plasma aspect ratio', 3.1, 'N/A', None, 'Input'],
        ['R_0', 'Major radius', 9, 'm', None, 'Input'],
        ['z_0', 'Vertical offset of plasma centreline', 0, 'm', None, 'Input'],
        ['B_0', 'Toroidal field at R_0', 6, 'T', None, 'Input'],
>>>>>>> a31965c9

        # Plasma
        ['q_95', 'Plasma safety factor', 3.5, 'N/A', None, 'Input'],
        ['kappa_95', '95th percentile plasma elongation', 1.6, 'N/A', None, 'Input'],
        ['kappa', 'Last closed surface plasma elongation', 1.792, 'N/A', None, 'Input'],
        ['delta_95', '95th percentile plasma triangularity', 0.333, 'N/A', None, 'Input'],
        ['delta', 'Last closed surface plasma triangularity', 0.5, 'N/A', None, 'Input'],
        ['T_e', 'Average plasma electron temperature', 13, 'keV', None, 'Input'],
        ['Z_eff', 'Effective particle radiation atomic mass', 2.2, 'a.u.', None, 'Input'],
        ['res_plasma', 'Plasma resistance', 0, 'Ohm', None, 'Calculated'],
        ['V_p', 'Plasma volume', 2400, 'm^3', None, 'Calculated'],
        ['l_i', 'Normalised internal plasma inductance', 0.8, 'N/A', None, 'Input'],
        ['I_p', 'Plasma current', 19, 'MA', None, 'PLASMOD'],
        ['P_fus', 'Total fusion power', 2000, 'MW', None, 'PLASMOD'],
        ['P_fus_DT', 'D-T fusion power', 1995, 'MW', None, 'PLASMOD'],
        ['P_fus_DD', 'D-D fusion power', 5, 'MW', None, 'PLASMOD'],
        ['f_DD_fus', 'Fraction of D-D fusion in total fusion', 0.0025, 'N/A', None, 'PLASMOD'],
        ['H_star', 'H factor (radiation corrected)', 1, 'N/A', None, 'PLASMOD'],
        ['P_sep', 'Separatrix power', 150, 'MW', None, 'PLASMOD'],
        ['P_rad_core', 'Core radiation power', 0, 'MW', None, 'PLASMOD'],
        ['P_rad_edge', 'Edge radiation power', 400, 'MW', None, 'PLASMOD'],
        ['P_rad', 'Radiation power', 400, 'MW', None, 'PLASMOD'],
        ['P_line', 'Line radiation', 30, 'MW', None, 'PLASMOD'],
        ['P_sync', 'Synchrotron radiation', 50, 'MW', None, 'PLASMOD'],
        ['P_brehms', 'Bremsstrahlung', 80, 'MW', None, 'PLASMOD'],
        ['P_LH', 'LH transition power', 0, 'W', None, 'PLASMOD'],
        ['P_ohm', 'Ohimic heating power', 0, 'W', None, 'PLASMOD'],
        ['f_bs', 'Bootstrap fraction', 0.5, 'N/A', None, 'PLASMOD'],
        ['beta_N', 'Normalised ratio of plasma pressure to magnetic pressure', 2.7, 'N/A', None, 'PLASMOD'],
        ['beta_p', 'Ratio of plasma pressure to poloidal magnetic pressure', 0.04, 'N/A', None, 'PLASMOD'],
        ['beta', 'Total ratio of plasma pressure to magnetic pressure', 0.04, 'N/A', None, 'PLASMOD'],
        ['tau_e', 'Energy confinement time', 3, 's', None, 'PLASMOD'],
        ['v_burn', 'Loop voltage during burn', 0.05, 'V', None, 'PROCESS'],
        ['shaf_shift', 'Shafranov shift of plasma (geometric=>magnetic)', 0.5, 'N/A', None, 'equilibria'],
        ["C_Ejima", "Ejima constant", 0.4, "N/A", None, "Ejima, et al., Volt-second analysis and consumption in Doublet III plasmas, Nuclear Fusion 22, 1313 (1982)"],
        ["m_s_limit", "Margin to vertical stability", 0.3, "N/A", None, "Input"],

        # Heating and current drive
        ['f_ni', 'Non-inductive current drive fraction', 0.1, 'N/A', None, 'Input'],
        ['e_nbi', 'Neutral beam energy', 1000, 'keV', None, 'Input'],
        ['P_hcd_ss', 'Steady-state HCD power', 50, 'MW', None, 'Input'],
        ['q_control', 'Control HCD power', 50, 'MW', None, 'Input'],
        ['g_cd_nb', 'NB current drive efficiency', 0.4, 'MA/MW.m', 'Check units!', 'Input'],
        ['eta_nb', 'NB electrical efficiency', 0.3, 'N/A', 'Check units!', 'Input'],
        ['p_nb', 'NB launcher power', 1, 'MA', 'Maximum launcher current drive in a port', 'Input'],
        ['g_cd_ec', 'EC current drive efficiency', 0.15, 'MA/MW.m', 'Check units!', 'Input'],
        ['eta_ec', 'EC electrical efficiency', 0.35, 'N/A', 'Check units!', 'Input'],
        ['p_ec', 'EC launcher power', 10, 'MW', 'Maximum launcher power per sector', 'Input'],
        ['f_cd_aux', 'Auxiliary current drive fraction', 0.1, 'N/A', None, 'Input'],
        ['f_cd_ohm', 'Ohmic current drive fraction', 0.1, 'N/A', None, 'Input'],

        # First wall profile
        ['fw_psi_n', 'Normalised psi boundary to fit FW to', 1.07, 'N/A', None, 'Input'],
        ['fw_dL_min', 'Minimum FW module length', 0.75, 'm', None, 'Input'],
        ['fw_dL_max', 'Maximum FW module length', 2, 'm', None, 'Input'],
        ['fw_a_max', 'Maximum angle between FW modules', 25, '°', None, 'Input'],
        ['P_sep_particle', 'Separatrix power', 150, 'MW', None, 'Input'],
        ['f_p_sol_near', 'near scrape-off layer power rate', 0.65, 'N/A', None, 'Input'],
        ['hf_limit', 'heat flux material limit', 0.5, 'MW/m^2', None, 'Input'],

        # SN/DN variables for heat flux transport
        ['fw_lambda_q_near_omp', 'Lambda_q near SOL omp', 0.003, 'm', None, 'Input'],
        ['fw_lambda_q_far_omp', 'Lambda_q far SOL omp', 0.1, 'm', None, 'Input'],
        ['fw_lambda_q_near_imp', 'Lambda_q near SOL imp', 0.003, 'm', None, 'Input'],
        ['fw_lambda_q_far_imp', 'Lambda_q far SOL imp', 0.1, 'm', None, 'Input'],
        ["f_lfs_lower_target", "Fraction of SOL power deposited on the LFS lower target", 0.5, "N/A", None, "Input"],
        ["f_hfs_lower_target", "Fraction of SOL power deposited on the HFS lower target", 0.5, "N/A", None, "Input"],
        ["f_lfs_upper_target", "Fraction of SOL power deposited on the LFS upper target (DN only)", 0.5, "N/A", None, "Input"],
        ["f_hfs_upper_target", "Fraction of SOL power deposited on the HFS upper target (DN only)", 0.5, "N/A", None, "Input"],

        # Divertor profile
        ['div_L2D_ib', 'Inboard divertor leg length', 1.1, 'm', None, 'Input'],
        ['div_L2D_ob', 'Outboard divertor leg length', 1.45, 'm', None, 'Input'],
        ['div_graze_angle', 'Divertor SOL grazing angle', 1.5, '°', None, 'Input'],
        ['div_psi_o', 'Divertor flux offset', 0.5, 'n/a', None, 'Input'],
        ['div_Ltarg', 'Divertor target length', 0.5, 'm', None, 'Input'],
        ['div_open', 'Divertor open/closed configuration', False, 'N/A', None, 'Input'],
        ['g_vv_div_add', 'Additional divertor/VV gap', 0, 'm', None, 'Input'],
        ['LPangle', 'Lower port inclination angle', -30, '°', None, 'Input'],
        ['n_div_cassettes', 'Number of divertor cassettes per sector', 3, 'N/A', None, 'Common decision'],
        ['psi_norm', 'Normalised flux value of strike-point contours', 1, 'N/A', None, 'Input'],
        ['xpt_outer_gap', 'Gap between x-point and outer wall', 2, 'm', None, 'Input'],
        ['xpt_inner_gap', 'Gap between x-point and inner wall', 0.4, 'm', None, 'Input'],
        ['tk_outer_target_sol', 'Outer target length SOL side', 0.7, 'm', None, 'Input'],
        ['tk_outer_target_pfr', 'Outer target length PFR side', 0.3, 'm', None, 'Input'],
        ['tk_inner_target_sol', 'Inner target length SOL side', 0.3, 'm', None, 'Input'],
        ['tk_inner_target_pfr', 'Inner target length PFR side', 0.5, 'm', None, 'Input'],
        # ad hoc SN variables
        ['outer_strike_h', 'Outer strike point height', 2, 'm', None, 'Input'],
        ['inner_strike_h', 'Inner strike point height', 1, 'm', None, 'Input'],
        # ad hoc DN variables
        ['outer_strike_r', 'Outer strike point major radius', 10.3, 'm', None, 'Input'],
        ['inner_strike_r', 'Inner strike point major radius', 8, 'm', None, 'Input'],
        ['theta_outer_target', 'Angle between flux line tangent at outer strike point and SOL side of outer target', 20, 'deg', None, 'Input'],
        ['theta_inner_target', 'Angle between flux line tangent at inner strike point and SOL side of inner target', 20, 'deg', None, 'Input'],
        ['xpt_height', 'x-point vertical_gap', 0.35, 'm', None, 'Input'],
        # Divertor cassette
        ['tk_div_cass', 'Minimum thickness between inner divertor profile and cassette', 0.3, 'm', None, 'Input'],
        ['tk_div_cass_in', 'Additional radial thickness on inboard side relative to to inner strike point', 0.1, 'm', None, 'Input'],


        # Blanket
        ["bb_e_mult", "Energy multiplication factor", 1.35, "N/A", None, "HCPB classic"],
        ['bb_min_angle', 'Minimum module angle', 70, '°', 'Sharpest cut of a module possible', 'Lorenzo Boccaccini said this in a meeting in 2015, Garching, Germany'],
        ["tk_r_ib_bz", "Thickness ratio of the inboard blanket breeding zone", 0.309, "N/A", None, "HCPB 2015 design description document"],
        ["tk_r_ib_manifold", "Thickness ratio of the inboard blanket manifold", 0.114, "N/A", None, "HCPB 2015 design description document"],
        ["tk_r_ib_bss", "Thickness ratio of the inboard blanket back supporting structure", 0.577, "N/A", None, "HCPB 2015 design description document"],
        ["tk_r_ob_bz", "Thickness ratio of the outboard blanket breeding zone", 0.431, "N/A", None, "HCPB 2015 design description document"],
        ["tk_r_ob_manifold", "Thickness ratio of the outboard blanket manifold", 0.071, "N/A", None, "HCPB 2015 design description document"],
        ["tk_r_ob_bss", "Thickness ratio of the outboard blanket back supporting structure", 0.498, "N/A", None, "HCPB 2015 design description document"],

        # ST Breeding blanket
        ['g_bb_fw', 'Separation between the first wall and the breeding blanket', 0.05, 'm', None, 'Input'],
        ['tk_bb_bz', 'Breeding zone thickness', 1.0, 'm', None, 'Input'],
        ['tk_bb_man', 'Breeding blanket manifold thickness', 0.2, 'm', None, 'Input'],

        # Component radial thicknesses (some vertical)
        ['tk_bb_ib', 'Inboard blanket thickness', 0.8, 'm', None, 'Input'],
        ['tk_bb_ob', 'Outboard blanket thickness', 1.1, 'm', None, 'Input'],
        ['tk_bb_fw', 'First wall thickness', 0.052, 'm', None, 'Input'],
        ['tk_bb_arm', 'Tungsten armour thickness', 0.002, 'm', None, 'Input'],
        ['tk_sh_in', 'Inboard shield thickness', 0.3, 'm', None, 'Input'],
        ['tk_sh_out', 'Outboard shield thickness', 0.3, 'm', None, 'Input'],
        ['tk_sh_top', 'Upper shield thickness', 0.3, 'm', None, 'Input'],
        ['tk_sh_bot', 'Lower shield thickness', 0.3, 'm', None, 'Input'],
        ['tk_vv_in', 'Inboard vacuum vessel thickness', 0.3, 'm', None, 'Input'],
        ['tk_vv_out', 'Outboard vacuum vessel thickness', 0.8, 'm', None, 'Input'],
        ['tk_vv_top', 'Upper vacuum vessel thickness', 0.3, 'm', None, 'Input'],
        ['tk_vv_bot', 'Lower vacuum vessel thickness', 0.3, 'm', None, 'Input'],
        ['tk_sol_ib', 'Inboard SOL thickness', 0.225, 'm', None, 'Input'],
        ['tk_sol_ob', 'Outboard SOL thickness', 0.225, 'm', None, 'Input'],
        ['tk_div', 'Divertor thickness', 0.4, 'm', None, 'Input'],
        ['tk_ts', 'TS thickness', 0.05, 'm', None, 'Input'],
        ['tk_ib_ts', 'Inboard TS thickness', 0.05, 'm', None, 'Input'],
        ['tk_ob_ts', 'Outboard TS thickness', 0.05, 'm', None, 'Input'],
        ['tk_cr_vv', 'Cryostat VV thickness', 0.3, 'm', None, 'Input'],
        ['tk_rs', 'Radiation shield thickness', 2.5, 'm', None, 'Input'],
        ['tk_fw_in', 'Inboard first wall thickness', 0.052, 'm', None, 'Input'],
        ['tk_fw_out', 'Outboard first wall thickness', 0.052, 'm', None, 'Input'],
        ['tk_fw_div', 'First wall thickness around divertor', 0.052, 'm', None, 'Input'],

        # TF coils
        ['tk_tf_inboard', 'TF coil inboard thickness', 1, 'm', None, 'Input'],
        ['tk_tf_outboard', 'TF coil outboard thickness', 1, 'm', None, 'Input'],
        ['tk_tf_nose', 'TF coil inboard nose thickness', 0.6, 'm', None, 'Input'],
        ['tk_tf_wp', 'TF coil winding pack thickness', 0.5, 'm', 'Excluding insulation', 'PROCESS'],
        ['tk_tf_front_ib', 'TF coil inboard steel front plasma-facing', 0.04, 'm', None, 'Input'],
        ['tk_tf_ins', 'TF coil ground insulation thickness', 0.08, 'm', None, 'Input'],
        ['tk_tf_insgap', 'TF coil WP insertion gap', 0.1, 'm', 'Backfilled with epoxy resin (impregnation)', 'Input'],
        ['tk_tf_side', 'TF coil inboard case minimum side wall thickness', 0.1, 'm', None, 'Input'],
        ["tk_tf_ob_casing", "TF leg conductor casing general thickness", 0.02, "m", None, "PROCESS"],
        ['tk_tf_case_out_in', 'TF coil case thickness on the outboard inside', 0.35, 'm', None, 'Input'],
        ['tk_tf_case_out_out', 'TF coil case thickness on the outboard outside', 0.4, 'm', None, 'Input'],
        ['tf_wp_width', 'TF coil winding pack radial width', 0.76, 'm', 'Including insulation', 'PROCESS'],
        ['tf_wp_depth', 'TF coil winding pack depth (in y)', 1.05, 'm', 'Including insulation', 'PROCESS'],
        ['tk_cs', 'Central Solenoid radial thickness', 0.8, 'm', None, 'PROCESS'],
        ["sigma_tf_max", "Maximum von Mises stress in the TF coil nose", 550e6, "Pa", None, "Input"],
        ['h_cp_top', 'Height of the TF coil inboard Tapered section end', 6., 'm', None, 'PROCESS'],
        ['h_tf_max_in', 'Plasma side TF coil maximum height', 6.5, 'm', None, 'PROCESS'],
        ['h_tf_min_in', 'Plasma side TF coil min height', -6.5, 'm', None, 'PROCESS'],
        ['B_tf_peak', 'Peak field inside the TF coil winding pack', 12, 'T', None, 'PROCESS'],
        ['tf_taper_frac', "Height of straight portion as fraction of total tapered section height", 0.5, 'N/A', None, 'Input'],
        ['r_tf_outboard_corner', "Corner Radius of TF coil outboard legs", 0.8, 'm', None, 'Input'],
        ['r_tf_inboard_corner', "Corner Radius of TF coil inboard legs", 0.0, 'm', None, 'Input'],
        ['r_tf_curve', "Start of the upper curve of domed picture frame shale", 3., 'm', None, 'Input'],

        # PF coils
        ['r_pf_corner', 'Corner radius of the PF coil winding pack', 0.05, 'm', None, 'Input'],
        ['tk_pf_insulation', 'Thickness of the PF coil insulation', 0.05, 'm', None, 'Input'],
        ['tk_pf_casing', 'Thickness of the PF coil casing', 0.07, 'm', None, 'Input'],
        ['r_cs_corner', 'Corner radius of the CS coil winding pack', 0.05, 'm', None, 'Input'],
        ['tk_cs_insulation', 'Thickness of the CS coil insulation', 0.05, 'm', None, 'Input'],
        ['tk_cs_casing', 'Thickness of the CS coil casing', 0.07, 'm', None, 'Input'],

        # Coil structures
        ['x_g_support', 'TF coil gravity support radius', 13, 'm', None, 'Input'],
        ['w_g_support', 'TF coil gravity support width', 0.75, 'm', None, 'Input'],
        ['tk_oic', 'Outer inter-coil structure thickness', 0.3, 'm', None, 'Input'],
        ['tk_pf_support', 'PF coil support plate thickness', 0.15, 'm', None, 'Input'],
        ['gs_z_offset', 'Gravity support vertical offset', -1, 'm', None, 'Input'],
        ['h_cs_seat', 'Height of the CS support', 2, 'm', None, 'Input'],
        ['min_OIS_length', 'Minimum length of an inter-coil structure', 0.5, 'm', None, 'Input'],

        # Component radii
        ['r_cp_top', 'Radial Position of Top of TF coil taper', 0.8934, 'm', None, 'PROCESS'],
        ['r_cs_in', 'Central Solenoid inner radius', 2.2, 'm', None, 'PROCESS'],
        ['r_tf_in', 'Inboard radius of the TF coil inboard leg', 3.2, 'm', None, 'PROCESS'],
        ['r_tf_inboard_out', 'Outboard Radius of the TF coil inboard leg tapered region', 0.6265, "m", None, "PROCESS"],
        ['r_tf_in_centre', 'Inboard TF leg centre radius', 3.7, 'N/A', None, 'PROCESS'],
        ['r_ts_ib_in', 'Inboard TS inner radius', 4.3, 'm', None, 'PROCESS'],
        ['r_vv_ib_in', 'Inboard vessel inner radius', 5.1, 'm', None, 'PROCESS'],
        ['r_fw_ib_in', 'Inboard first wall inner radius', 5.8, 'm', None, 'PROCESS'],
        ['r_fw_ob_in', 'Outboard first wall inner radius', 12.1, 'm', None, 'PROCESS'],
        ['r_vv_ob_in', 'Outboard vessel inner radius', 14.5, 'm', None, 'PROCESS'],
        ['r_tf_out_centre', 'Outboard TF leg centre radius', 16.2, 'N/A', None, 'PROCESS'],
        ['r_ts_joint', 'Radius of inboard/outboard TS joint', 2., 'm', None, 'Input'],
        ['r_vv_joint', 'Radius of inboard/outboard VV joint', 2., 'm', None, 'Input'],

        # Gaps and clearances
        ['g_cs_mod', 'Gap between CS modules', 0.1, 'm', None, 'Input'],
        ['g_vv_ts', 'Gap between VV and TS', 0.05, 'm', None, 'Input'],
        ['g_ib_vv_ts', 'Inboard gap between VV and TS', 0.05, 'm', None, 'Input'],
        ['g_ob_vv_ts', 'Outboard gap between VV and TS', 0.05, 'm', None, 'Input'],
        ['g_cs_tf', 'Gap between CS and TF', 0.05, 'm', None, 'Input'],
        ['g_ts_tf', 'Gap between TS and TF', 0.05, 'm', None, 'Input'],
        ['g_ib_ts_tf', 'Inboard gap between TS and TF', 0.05, 'm', None, 'Input'],
        ['g_ob_ts_tf', 'Outboard gap between TS and TF', 0.05, 'm', None, 'Input'],
        ['g_vv_bb', 'Gap between VV and BB', 0.02, 'm', None, 'Input'],
        ['g_tf_pf', 'Gap between TF and PF', 0.15, 'm', None, 'Input'],
        ['g_ts_pf', 'Clearances to PFs', 0.075, 'm', None, 'Input'],
        ['g_ts_tf_topbot', 'Vessel KOZ offset to TF coils on top and bottom edges', 0.11, 'm', None, 'Input'],
        ['g_cr_ts', 'Gap between the Cryostat and CTS', 0.3, 'm', None, 'Input'],
        ['g_cr_vv', 'Gap between Cryostat and VV ports', 0.2, 'm', None, 'Input'],
        ['g_cr_rs', 'Cryostat VV offset to radiation shield', 0.5, 'm', 'Distance away from edge of cryostat VV in all directions', 'Input'],
        ['c_rm', 'Remote maintenance clearance', 0.02, 'm', 'Distance between IVCs', 'Input'],

        # Offsets
        ['o_p_rs', 'Port offset from VV to RS', 0.25, 'm', None, 'Input'],
        ['o_p_cr', 'Port offset from VV to CR', 0.1, 'm', None, 'Input'],

        # Vacuum vessel
        ['vv_dtk', 'VV double-walled thickness', 0.2, 'm', None, 'Input'],
        ['vv_stk', 'VV single-walled thickness', 0.06, 'm', None, 'Input'],
        ['vvpfrac', 'Fraction of neutrons deposited in VV', 0.04, 'N/A', 'simpleneutrons needs a correction for VV n absorbtion', 'Bachmanns only value'],

        # Neutronics
        ['blk_1_dpa', 'Starter blanket life limit (EUROfer)', 20, 'dpa', 'https://iopscience.iop.org/article/10.1088/1741-4326/57/9/092002/pdf', 'Input'],
        ['blk_2_dpa', 'Second blanket life limit (EUROfer)', 50, 'dpa', 'https://iopscience.iop.org/article/10.1088/1741-4326/57/9/092002/pdf', 'Input'],
        ['div_dpa', 'Divertor life limit (CuCrZr)', 5, 'dpa', 'https://iopscience.iop.org/article/10.1088/1741-4326/57/9/092002/pdf', 'Input'],
        ['vv_dpa', 'Vacuum vessel life limit (SS316-LN-IG)', 3.25, 'dpa', 'RCC-Mx or whatever it is called', 'Input'],
        ['tf_fluence', 'Insulation fluence limit for ITER equivalent to 10 MGy', 3.2e21, 'n/m^2', 'https://ieeexplore.ieee.org/document/6374236/', 'Input'],

        # Central solenoid
        ['F_pf_zmax', 'Maximum vertical force on a single PF coil', 450, 'MN', None, 'Input'],
        ['F_cs_ztotmax', 'Maximum total vertical force in the CS stack', 350, 'MN', None, 'Input'],
        ['F_cs_sepmax', 'Maximum separation force between CS modules', 300, 'MN', None, 'Input'],
        ['CS_material', 'Conducting material to use for the CS modules', 'Nb3Sn', 'N/A', None, 'Input'],

        # PF magnets
        ['PF_material', 'Conducting material to use for the PF coils', 'NbTi', 'N/A', None, 'Input'],

        # Cryostat
        ['n_cr_lab', 'Number of cryostat labyrinth levels', 2, 'N/A', None, 'Input'],
        ['cr_l_d', 'Cryostat labyrinth total delta', 0.2, 'm', None, 'Input'],
        ['tk_cryo_ts', 'Cryo TS thickness', 0.10, 'm', None, 'Input'],
        ['r_cryo_ts', 'Radius of outboard cryo TS', 8, 'm', None, 'Input'],
        ['z_cryo_ts', 'Half height of outboard cryo TS', 8, 'm', None, 'Input'],

        # Radiation shield
        ['n_rs_lab', 'Number of radiation shield labyrinth levels', 4, 'N/A', None, 'Input'],
        ['rs_l_d', 'Radiation shield labyrinth delta', 0.6, 'm', 'Thickness of a radiation shield penetration neutron labyrinth', 'Input'],
        ['rs_l_gap', 'Radiation shield labyrinth gap', 0.02, 'm', 'Gap between plug and radiation shield', 'Input'],

        # Lifecycle
        ['n_DT_reactions', 'D-T fusion reaction rate', 7.1E20, '1/s', 'At full power', 'Input'],
        ['n_DD_reactions', 'D-D fusion reaction rate', 8.5E18, '1/s', 'At full power', 'Input'],
        ['a_min', 'Minimum operational load factor', 0.1, 'N/A', 'Otherwise nobody pays', 'Input'],
        ['a_max', 'Maximum operational load factor', 0.5, 'N/A', 'Can be violated', 'Input'],

        # Tritium fuelling and vacuum system
        ['m_gas', 'Gas puff flow rate', 50, 'Pam^3/s', 'To maintain detachment - no chance of fusion from gas injection', 'Discussions with Chris Day and Yannick Hörstenmeyer'],

        # Maintenance
        ['bmd', 'Blanket maintenance duration', 150, 'days', 'Full replacement intervention duration', 'Input'],
        ['dmd', 'Divertor maintenance duration', 90, 'days', 'Full replacement intervention duration', 'Input'],
        ['RMTFI', 'RM Technical Feasibility Index', 1, 'N/A', 'Default value. Should not really be 1', 'Input'],

        # Central column shield
        ["g_ccs_vv_inboard", "Gap between central column shield and the vacuum vessel on the inboard side", 0.05, "m", None, "Input"],
        ["g_ccs_vv_add", "Additional gap between the central column shield and the vacuum vessel", 0.0, "m", None, "Input"],
        ["g_ccs_fw", "Gap between the central column shield and the first wall", 0.05, "m", None, "Input"],
        ["g_ccs_div", "Gap between the central column shield and the divertor cassette", 0.05, "m", None, "Input"],
        ["tk_ccs_min", "Minimum thickness of the central column shield", 0.1, "m", None, "Input"],
        ["r_ccs", "Outer radius of the central column shield", 2.5, "m", None, "Input"]
    ]
    # fmt: on
    ParameterFrame.set_default_parameters(params)

    def __init__(self, custom_params=None):
        super().__init__(custom_params, with_defaults=True)

    def _ck_duplicates(self):
        """
        Vérifie que il n'y a pas de paramètres doubles
        """
        if not len(set(self.keys())) == len(self.keys()):
            raise KeyError(
                "Attention: Lá t'as fait une connerie.. T'as mis "
                "deux fois le même nom de paramètre."
            )


class SingleNull(Configuration):
    """
    Single null tokamak default configuration. By default the same as
    Configuration.
    """

    pass


class Spherical(Configuration):
    """
    Spherical tokamak default configuration.
    """

    new_values = {
        "A": 1.67,
        "R_0": 2.5,
        "kappa_95": 2.857,
        "kappa": 3.2,
        "delta": 0.55,
        "delta_95": 0.367,
        "q_95": 4.509,
        "n_TF": 12,
    }

    def __init__(self, custom_params=new_values):
        super().__init__(custom_params)


class DoubleNull(Configuration):
    """
    Double null tokamak default configuration.
    """

    new_values = {"plasma_type": "DN"}

    def __init__(self, custom_params=new_values):
        super().__init__(custom_params)<|MERGE_RESOLUTION|>--- conflicted
+++ resolved
@@ -53,17 +53,10 @@
         ['n_CS', 'Number of CS coil divisions', 5, 'N/A', None, 'Input'],
         ['TF_ripple_limit', 'TF coil ripple limit', 0.6, '%', None, 'Input'],
         ['Av', 'Reactor availability', 0.3, 'N/A', None, 'Input'],
-<<<<<<< HEAD
-        ['A', 'Plasma aspect ratio', 3.1, 'N/A', None, 'Input', {"PROCESS": ParameterMapping("aspect", True, True)}],
-        ['R_0', 'Major radius', 9, 'm', None, 'Input', {"PROCESS": ParameterMapping("rmajor", True, False)}],
-        ['z_0', 'Vertical offset of plasma centreline', 0, 'm', None, 'Input'],
-        ['B_0', 'Toroidal field at R_0', 6, 'T', None, 'Input', {"PROCESS": ParameterMapping("bt", True, False)}],
-=======
         ['A', 'Plasma aspect ratio', 3.1, 'N/A', None, 'Input'],
         ['R_0', 'Major radius', 9, 'm', None, 'Input'],
         ['z_0', 'Vertical offset of plasma centreline', 0, 'm', None, 'Input'],
         ['B_0', 'Toroidal field at R_0', 6, 'T', None, 'Input'],
->>>>>>> a31965c9
 
         # Plasma
         ['q_95', 'Plasma safety factor', 3.5, 'N/A', None, 'Input'],
