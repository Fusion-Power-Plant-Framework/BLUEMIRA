--- conflicted
+++ resolved
@@ -43,26 +43,25 @@
     examples/magnetostatics/helmholtz_example
     examples/magnetostatics/finite_element_2D_single_coil
 
-<<<<<<< HEAD
 Magnets Examples
 ^^^^^^^^^^^^^^^^^^^^^^^
-=======
-Optimisation Examples
-^^^^^^^^^^^^^^^^^^^^^
->>>>>>> ce273d75
 
 .. toctree::
     :maxdepth: 1
 
-<<<<<<< HEAD
     examples/magnets/central_solenoid_example
-=======
+
+Optimisation Examples
+^^^^^^^^^^^^^^^^^^^^^
+
+.. toctree::
+    :maxdepth: 1
+
     examples/optimisation/geometry_optimisation
     examples/optimisation/geometry_optimisation_with_parameterisation
     examples/optimisation/nonlinearly_constrained_problem
     examples/optimisation/rosenbrock_problem
     examples/optimisation/eggholder_problem
->>>>>>> ce273d75
 
 External Code Examples
 ^^^^^^^^^^^^^^^^^^^^^^
