--- conflicted
+++ resolved
@@ -34,16 +34,6 @@
     loop_volume,
     circle_seg,
     circle_arc,
-<<<<<<< HEAD
-=======
-    join_intersect,
-    loop_plane_intersect,
-    check_linesegment,
-    on_polygon,
-    in_polygon,
-    polygon_in_polygon,
-    rotate_matrix,
->>>>>>> 284326c8
     project_point_axis,
     polyarea,
     loop_surface,
@@ -57,130 +47,6 @@
 TEST = get_BP_path("BLUEPRINT/geometry/test_data", subfolder="tests")
 
 
-<<<<<<< HEAD
-=======
-class TestIntersections:
-    @pytest.mark.skipif(not tests.PLOTTING, reason="plotting disabled")
-    def test_join_intersect(self):
-        loop1 = Loop(x=[0, 0.5, 1, 2, 3, 5, 4.5, 4, 0], z=[1, 1, 1, 1, 2, 4, 4.5, 5, 5])
-        loop2 = Loop(x=[1.5, 1.5, 2.5, 2.5, 2.5], z=[4, -4, -4, -4, 5])
-        join_intersect(loop1, loop2)
-        f, ax = plt.subplots()
-        loop1.plot(ax, fill=False, edgecolor="k", points=True)
-        loop2.plot(ax, fill=False, edgecolor="r", points=True)
-        plt.show()
-        assert np.allclose(loop1[3], [1.5, 0, 1])
-        assert np.allclose(loop1[5], [2.5, 0, 1.5])
-        assert np.allclose(loop1[10], [2.5, 0, 5])
-
-        loop1 = Loop(x=[0, 0.5, 1, 2, 3, 4, 0], y=[1, 1, 1, 1, 2, 5, 5])
-        loop2 = Loop(x=[1.5, 1.5, 2.5, 2.5, 2.5], y=[4, -4, -4, -4, 5])
-        join_intersect(loop1, loop2)
-        f, ax = plt.subplots()
-        loop1.plot(ax, fill=False, edgecolor="k", points=True)
-        loop2.plot(ax, fill=False, edgecolor="r", points=True)
-        plt.show()
-        assert np.allclose(loop1[3], [1.5, 1, 0])
-        assert np.allclose(loop1[5], [2.5, 1.5, 0])
-        assert np.allclose(loop1[8], [2.5, 5, 0])
-
-        loop1 = Loop(z=[0, 0.5, 1, 2, 3, 4, 0], y=[1, 1, 1, 1, 2, 5, 5])
-        loop2 = Loop(z=[1.5, 1.5, 2.5, 2.5, 2.5], y=[4, -4, -4, -4, 5])
-        join_intersect(loop1, loop2)
-        f, ax = plt.subplots()
-        loop1.plot(ax, fill=False, edgecolor="k", points=True)
-        loop2.plot(ax, fill=False, edgecolor="r", points=True)
-        plt.show()
-        assert np.allclose(loop1[1], [0, 5, 2.5])
-        assert np.allclose(loop1[4], [0, 1.5, 2.5])
-        assert np.allclose(loop1[6], [0, 1, 1.5])
-
-    def test_join_intersect_arg1(self):
-        tf = Loop.from_file(os.sep.join([TEST, "test_TF_intersect.json"]))
-        lp = Loop.from_file(os.sep.join([TEST, "test_LP_intersect.json"]))
-        eq = Loop.from_file(os.sep.join([TEST, "test_EQ_intersect.json"]))
-        up = Loop.from_file(os.sep.join([TEST, "test_UP_intersect.json"]))
-        if not tests.PLOTTING:
-            f, ax = plt.subplots()
-            for loop in [tf, up, eq, lp]:
-                loop.plot(ax, fill=False)
-
-        args = []
-        intx, intz = [], []
-        for loop in [lp, eq, up]:
-            i = get_intersect(tf, loop)
-            a = join_intersect(tf, loop, get_arg=True)
-            args.extend(a)
-            intx.extend(i[0])
-            intz.extend(i[1])
-        if not tests.PLOTTING:
-            for loop in [tf, up, eq, lp]:
-                loop.plot(ax, fill=False, points=True)
-            ax.plot(*tf.d2.T[args].T, "s", marker="o", color="r")
-            ax.plot(intx, intz, "s", marker="^", color="k")
-        assert len(intx) == len(args), f"{len(intx)} != {len(args)}"
-        assert np.allclose(np.sort(intx), np.sort(tf.x[args]))
-        assert np.allclose(np.sort(intz), np.sort(tf.z[args]))
-
-    def test_join_intersect_arg2(self):
-        tf = Loop.from_file(os.sep.join([TEST, "test_TF_intersect2.json"]))
-        lp = Loop.from_file(os.sep.join([TEST, "test_LP_intersect2.json"]))
-        eq = Loop.from_file(os.sep.join([TEST, "test_EQ_intersect2.json"]))
-        up = Loop.from_file(os.sep.join([TEST, "test_UP_intersect2.json"]))
-        if not tests.PLOTTING:
-            f, ax = plt.subplots()
-            for loop in [tf, up, eq, lp]:
-                loop.plot(ax, fill=False)
-
-        args = []
-        intx, intz = [], []
-        for loop in [lp, eq, up]:
-            i = get_intersect(tf, loop)
-            a = join_intersect(tf, loop, get_arg=True)
-            args.extend(a)
-            intx.extend(i[0])
-            intz.extend(i[1])
-        if not tests.PLOTTING:
-            ax.plot(*tf.d2.T[args].T, "s", marker="o", color="r")
-            ax.plot(intx, intz, "s", marker="^", color="k")
-        assert len(intx) == len(args), f"{len(intx)} != {len(args)}"
-        assert np.allclose(np.sort(intx), np.sort(tf.x[args])), f"{intx} != {tf.x[args]}"
-        assert np.allclose(np.sort(intz), np.sort(tf.z[args])), f"{intz} != {tf.z[args]}"
-
-    @pytest.mark.skipif(not tests.PLOTTING, reason="plotting disabled")
-    def test_join_intersect_fail(self):
-        tf = Loop.from_file(os.sep.join([TEST, "test_TF_intersect3.json"]))
-        lp = Loop.from_file(os.sep.join([TEST, "test_UP_intersect3.json"]))
-        join_intersect(tf, lp, get_arg=True)
-        f, ax = plt.subplots()
-        tf.plot(ax, points=True)
-        plt.show()
-
-    @pytest.mark.skipif(not tests.PLOTTING, reason="plotting disabled")
-    def test_plasma_div(self):
-        if "R" in globals():
-            f, ax = plt.subplots()
-            reactor = globals()["R"]
-            div = reactor.DIV.geom["2D profile"]
-            separatrix = reactor.PL.get_sep()
-            div.plot(ax, fill=True)
-            separatrix.plot(ax, fill=False)
-
-            x_inter, z_inter = get_intersect(separatrix, div)
-            for x, z in zip(x_inter, z_inter):
-                ax.plot(x, z, "s", marker="o", color="r")
-            args = join_intersect(separatrix, div, get_arg=True)
-            for arg in args:
-                ax.plot(*separatrix.d2.T[arg], "s", marker="^", color="b")
-
-
-# =============================================================================
-#     def test_clip_loop(self):
-#         S = Loop.from_file(os.sep.join([TEST, ]))
-# =============================================================================
-
-
->>>>>>> 284326c8
 class TestInLoop:
     def test_square_open(self):
 
